<<<<<<< HEAD
// Configuración del chatbot capibara6 con GPT-OSS-20B

// Detectar si estamos en localhost o en producción
const isLocalhost = window.location.hostname === 'localhost' || window.location.hostname === '127.0.0.1';

// URLs de las VMs de Google Cloud
const VM_MODELS = 'http://34.12.166.76';      // VM de modelos (bounty2)
const VM_SERVICES = 'http://34.175.136.104';   // VM de servicios (TTS, MCP, N8N)
const VM_RAG = 'http://10.154.0.2';            // VM rag3 - Sistema RAG completo (IP interna)

const CHATBOT_CONFIG = {
    // URL del backend - cambiar según entorno
    BACKEND_URL: isLocalhost ? 'http://localhost:5001' : VM_MODELS + ':5001',

    // Endpoints
    ENDPOINTS: {
        CHAT: '/api/v1/query',  // Usando el endpoint principal
        CHAT_STREAM: '/api/v1/chat/stream',  // Si está disponible
        SAVE_CONVERSATION: '/api/v1/conversations/save',  // Endpoint actualizado
        HEALTH: '/health',  // Endpoint de salud del backend
        MODELS: '/api/v1/models',
        TTS_SPEAK: '/api/tts/speak',      // Para síntesis de voz
        TTS_VOICES: '/api/tts/voices',    // Para listar voces
        MCP_CONTEXT: '/api/v1/mcp/context',  // Para contexto inteligente
        MCP_STATUS: '/api/v1/mcp/status',  // Endpoint de estado MCP
        E2B_EXECUTE: '/api/v1/e2b/execute'   // Endpoint actualizado para E2B
    },

    // Configuración del modelo GPT-OSS-20B
    MODEL_CONFIG: {
        max_tokens: 100,
        temperature: 0.7,
        model_name: 'gpt-oss-20b',
        timeout: 300000 // 5 minutos como recomienda la documentación
    },

    // Configuración de timeouts
    TIMEOUTS: {
        REQUEST: 30000,      // 30 segundos
        CONNECTION: 5000,    // 5 segundos
        RESPONSE: 120000,    // 2 minutos
        MCP_HEALTH: 5000     // 5 segundos para health check MCP
    },

    // Headers para todas las peticiones
    HEADERS: {
        'Content-Type': 'application/json',
        'Accept': 'application/json',
        'X-Requested-With': 'XMLHttpRequest'
    },

    // Servicios opcionales (configurar si deben usarse o no)
    SERVICES: {
        MCP_ENABLED: false,  // Deshabilitado por defecto - requiere MCP server en puerto 5003
        TTS_ENABLED: true,   // TTS disponible en VM_SERVICES:5002
        E2B_ENABLED: true,   // E2B integrado en backend
        N8N_ENABLED: false,  // N8N requiere VPN/túnel a VM_SERVICES:5678

        // Configuración detallada por servicio
        MCP: {
            enabled: false,
            url: isLocalhost ? 'http://localhost:5003' : VM_SERVICES + ':5003',
            endpoints: {
                AUGMENT: '/api/mcp/augment',
                CONTEXTS: '/api/mcp/contexts',
                HEALTH: '/api/mcp/health',
                CALCULATE: '/api/mcp/calculate',
                VERIFY: '/api/mcp/verify'
            },
            timeout: 5000,
            note: 'MCP principal - Context & RAG'
        },

        TTS: {
            enabled: true,
            url: isLocalhost ? 'http://localhost:5002' : VM_SERVICES + ':5002',
            endpoints: {
                SPEAK: '/tts',
                VOICES: '/voices',
                CLONE: '/clone',
                HEALTH: '/health',
                PRELOAD: '/preload'
            },
            timeout: 10000,
            note: 'Kyutai TTS - Text to Speech'
        },

        AUTH: {
            enabled: true,
            url: isLocalhost ? 'http://localhost:5004' : VM_MODELS + ':5004',
            endpoints: {
                GITHUB: '/auth/github',
                GOOGLE: '/auth/google',
                VERIFY: '/auth/verify',
                LOGOUT: '/auth/logout',
                CALLBACK_GITHUB: '/auth/callback/github',
                CALLBACK_GOOGLE: '/auth/callback/google',
                HEALTH: '/health'
            },
            timeout: 10000,
            note: 'OAuth Authentication - GitHub & Google'
        },

        CONSENSUS: {
            enabled: false,
            url: isLocalhost ? 'http://localhost:5005' : VM_MODELS + ':5005',
            endpoints: {
                QUERY: '/api/consensus/query',
                MODELS: '/api/consensus/models',
                TEMPLATES: '/api/consensus/templates',
                CONFIG: '/api/consensus/config',
                HEALTH: '/api/consensus/health'
            },
            timeout: 30000,
            note: 'Consensus multi-modelo - Combina respuestas de varios modelos'
        },

        SMART_MCP: {
            enabled: false,
            url: isLocalhost ? 'http://localhost:5010' : VM_SERVICES + ':5010',
            endpoints: {
                HEALTH: '/health',
                ANALYZE: '/analyze',
                UPDATE_DATE: '/update-date'
            },
            timeout: 5000,
            note: 'MCP alternativo - RAG selectivo simplificado'
        },

        E2B: {
            enabled: true,
            note: 'E2B integrado en backend principal (puerto 5001)'
        },

        // ========== VM rag3 - Sistema RAG Completo ==========

        RAG3_BRIDGE: {
            enabled: true,
            url: isLocalhost ? 'http://localhost:8000' : VM_RAG + ':8000',
            endpoints: {
                HEALTH: '/health',
                QUERY: '/api/v1/query',
                RAG_SEARCH: '/api/v1/rag/search',
                MILVUS_SEARCH: '/api/v1/milvus/search',
                MILVUS_INSERT: '/api/v1/milvus/insert',
                NEBULA_QUERY: '/api/v1/nebula/query',
                NEBULA_INSERT: '/api/v1/nebula/insert',
                CONTEXT_AUGMENT: '/api/v1/context/augment',
                ANALYTICS: '/api/v1/analytics'
            },
            timeout: 30000,
            note: 'capibara6-api - Bridge principal para RAG (Milvus + Nebula Graph)',
            features: {
                vector_search: true,
                graph_queries: true,
                async_processing: true,
                rq_workers: 3
            }
        },

        MILVUS: {
            enabled: true,
            url: isLocalhost ? 'http://localhost:19530' : VM_RAG + ':19530',
            version: 'v2.3.10',
            config: {
                collection_name: 'capibara6_vectors',
                dimension: 384,  // all-MiniLM-L6-v2 embeddings
                index_type: 'IVF_FLAT',
                metric_type: 'L2',
                nlist: 1024
            },
            search_params: {
                top_k: 10,
                nprobe: 10,
                offset: 0
            },
            timeout: 10000,
            note: 'Milvus Vector Database - Búsqueda semántica y embeddings',
            use_via_bridge: true  // Acceder a través de capibara6-api
        },

        NEBULA_GRAPH: {
            enabled: true,
            url: isLocalhost ? 'http://localhost:9669' : VM_RAG + ':9669',
            version: 'v3.1.0',
            config: {
                space_name: 'capibara6_graph',
                charset: 'utf8',
                collate: 'utf8_bin',
                vid_type: 'FIXED_STRING(32)'
            },
            studio_url: isLocalhost ? 'http://localhost:7001' : VM_RAG + ':7001',
            cluster: {
                metad_nodes: 3,
                storaged_nodes: 3,
                graphd_nodes: 3
            },
            timeout: 15000,
            note: 'Nebula Graph - Knowledge graph para relaciones complejas',
            use_via_bridge: true  // Acceder a través de capibara6-api
        },

        // Bases de datos en VM rag3
        RAG3_POSTGRES: {
            enabled: true,
            host: isLocalhost ? 'localhost' : '10.154.0.2',
            port: 5432,
            database: 'capibara6',
            note: 'PostgreSQL - Base de datos relacional principal'
        },

        RAG3_TIMESCALE: {
            enabled: true,
            host: isLocalhost ? 'localhost' : '10.154.0.2',
            port: 5433,
            database: 'capibara6_timeseries',
            note: 'TimescaleDB - Time-series data (métricas, logs)'
        },

        RAG3_REDIS: {
            enabled: true,
            host: isLocalhost ? 'localhost' : '10.154.0.2',
            port: 6379,
            db: 0,
            note: 'Redis - Cache y queue para RQ workers'
        },

        // Monitoring Stack en VM rag3
        MONITORING: {
            GRAFANA: {
                enabled: true,
                url: isLocalhost ? 'http://localhost:3000' : VM_RAG + ':3000',
                note: 'Grafana - Dashboards de monitoreo'
            },
            PROMETHEUS: {
                enabled: true,
                url: isLocalhost ? 'http://localhost:9090' : VM_RAG + ':9090',
                note: 'Prometheus - Recolección de métricas'
            },
            JAEGER: {
                enabled: true,
                url: isLocalhost ? 'http://localhost:16686' : VM_RAG + ':16686',
                note: 'Jaeger - Distributed tracing'
            }
        }
    },

    // URLs de VMs para servicios externos
    VMS: {
        MODELS: VM_MODELS,          // 34.12.166.76 - VM de modelos (bounty2)
        SERVICES: VM_SERVICES,      // 34.175.136.104 - VM de servicios
        RAG: VM_RAG                 // 10.154.0.2 - VM rag3 (IP interna)
    },

    // Configuración de optimización
    OPTIMIZATION: {
        // Router semántico
        ROUTER: {
            complexity_threshold: 0.7,
            confidence_threshold: 0.6,
            use_embeddings_cache: true,
            cache_ttl: 3600  // 1 hora
        },

        // TOON para optimización de tokens
        TOON: {
            enabled: true,
            auto_detect: true,
            min_sources: 5,  // Activar TOON con 5+ fuentes
            expected_savings: '30-60%'
        },

        // E2B Templates
        E2B_TEMPLATES: {
            default: {
                timeout: 300,
                memory_mb: 512,
                cpu_percent: 50
            },
            data_analysis: {
                timeout: 600,
                memory_mb: 1024,
                cpu_percent: 75,
                packages: ['pandas', 'numpy', 'scipy']
            },
            visualization: {
                timeout: 600,
                memory_mb: 1024,
                cpu_percent: 75,
                packages: ['pandas', 'matplotlib', 'seaborn', 'plotly']
            },
            machine_learning: {
                timeout: 900,
                memory_mb: 2048,
                cpu_percent: 100,
                packages: ['pandas', 'numpy', 'scikit-learn', 'tensorflow']
            }
        },

        // Cache de embeddings
        EMBEDDINGS_CACHE: {
            enabled: true,
            max_size: 1000,
            ttl: 3600,  // 1 hora
            algorithm: 'LRU'  // Least Recently Used
        }
    }
};
=======
// Configuración del chatbot capibara6
// Para desarrollo local, actualiza las IPs en este archivo según VM_SETUP_GUIDE.md

// IPs de las VMs (actualizar según vm_config.json o ejecutando scripts/get_vm_info.py)
const VM_IPS = {
    // IP externa de Bounty2 (Ollama + Backend)
    BOUNTY2_EXTERNAL: '34.12.166.76',  // ACTUALIZAR con IP real
    // IP externa de gpt-oss-20b (TTS, MCP, N8n, Bridge)
    GPTOSS_EXTERNAL: '34.175.136.104',  // ACTUALIZAR con IP real
    // IP externa de rag3 (RAG API)
    RAG3_EXTERNAL: '',  // ACTUALIZAR con IP real
};

const CHATBOT_CONFIG = {
    // URL del backend
    // En desarrollo local: usa el proxy CORS local en puerto 8001 que conecta a Bounty2
    // El proxy resuelve problemas de CORS entre localhost:8000 y la VM remota
    // En producción: URL de Vercel
    BACKEND_URL: window.location.hostname === 'localhost'
        ? 'http://localhost:8001'  // Proxy CORS local que conecta a Bounty2:5001
        : 'https://www.capibara6.com',
    
    // URLs de servicios adicionales (para desarrollo local)
    SERVICE_URLS: {
        // Ollama API (en Bounty2)
        OLLAMA: window.location.hostname === 'localhost'
            ? `http://${VM_IPS.BOUNTY2_EXTERNAL}:11434`
            : null,
        
        // RAG API (en rag3)
        RAG_API: window.location.hostname === 'localhost' && VM_IPS.RAG3_EXTERNAL
            ? `http://${VM_IPS.RAG3_EXTERNAL}:8000`
            : null,
        
        // TTS (en gpt-oss-20b)
        TTS: window.location.hostname === 'localhost'
            ? `http://${VM_IPS.GPTOSS_EXTERNAL}:5002`
            : null,
        
        // MCP (en gpt-oss-20b)
        MCP: window.location.hostname === 'localhost'
            ? `http://${VM_IPS.GPTOSS_EXTERNAL}:5003`
            : null,
        
        // N8n (en gpt-oss-20b)
        N8N: window.location.hostname === 'localhost'
            ? `http://${VM_IPS.GPTOSS_EXTERNAL}:5678`
            : null,
    },
    
    // Endpoints
    ENDPOINTS: {
        SAVE_CONVERSATION: '/api/save-conversation',
        SAVE_LEAD: '/api/save-lead',
        HEALTH: '/api/health',
        MCP_STATUS: '/api/mcp/status',
        MCP_TOOLS_CALL: '/api/mcp/tools/call',
        MCP_ANALYZE: '/api/mcp/analyze',
        AI_GENERATE: '/api/ai/generate',
        AI_CLASSIFY: '/api/ai/classify',
        CHAT: '/api/chat',
        CHAT_STREAM: '/api/chat/stream',
        TTS_SPEAK: '/api/tts/speak',
        TTS_VOICES: '/api/tts/voices',
        TTS_CLONE: '/api/tts/clone',
        MODELS: '/api/models'
    },
    
    // Configuración del modelo
    MODEL_CONFIG: {
        max_tokens: 200,
        temperature: 0.7,
        model_name: 'gpt-oss-20b',
        timeout: 120000 // 2 minutos
    }
};

// Log de configuración en desarrollo
if (window.location.hostname === 'localhost') {
    console.log('🔧 Configuración de desarrollo local activada');
    console.log('🔗 Backend URL:', CHATBOT_CONFIG.BACKEND_URL);
    console.log('📡 Servicios disponibles:', CHATBOT_CONFIG.SERVICE_URLS);
}
>>>>>>> 8a0a39eb
<|MERGE_RESOLUTION|>--- conflicted
+++ resolved
@@ -1,394 +1,83 @@
-<<<<<<< HEAD
-// Configuración del chatbot capibara6 con GPT-OSS-20B
-
-// Detectar si estamos en localhost o en producción
-const isLocalhost = window.location.hostname === 'localhost' || window.location.hostname === '127.0.0.1';
-
-// URLs de las VMs de Google Cloud
-const VM_MODELS = 'http://34.12.166.76';      // VM de modelos (bounty2)
-const VM_SERVICES = 'http://34.175.136.104';   // VM de servicios (TTS, MCP, N8N)
-const VM_RAG = 'http://10.154.0.2';            // VM rag3 - Sistema RAG completo (IP interna)
-
-const CHATBOT_CONFIG = {
-    // URL del backend - cambiar según entorno
-    BACKEND_URL: isLocalhost ? 'http://localhost:5001' : VM_MODELS + ':5001',
-
-    // Endpoints
-    ENDPOINTS: {
-        CHAT: '/api/v1/query',  // Usando el endpoint principal
-        CHAT_STREAM: '/api/v1/chat/stream',  // Si está disponible
-        SAVE_CONVERSATION: '/api/v1/conversations/save',  // Endpoint actualizado
-        HEALTH: '/health',  // Endpoint de salud del backend
-        MODELS: '/api/v1/models',
-        TTS_SPEAK: '/api/tts/speak',      // Para síntesis de voz
-        TTS_VOICES: '/api/tts/voices',    // Para listar voces
-        MCP_CONTEXT: '/api/v1/mcp/context',  // Para contexto inteligente
-        MCP_STATUS: '/api/v1/mcp/status',  // Endpoint de estado MCP
-        E2B_EXECUTE: '/api/v1/e2b/execute'   // Endpoint actualizado para E2B
-    },
-
-    // Configuración del modelo GPT-OSS-20B
-    MODEL_CONFIG: {
-        max_tokens: 100,
-        temperature: 0.7,
-        model_name: 'gpt-oss-20b',
-        timeout: 300000 // 5 minutos como recomienda la documentación
-    },
-
-    // Configuración de timeouts
-    TIMEOUTS: {
-        REQUEST: 30000,      // 30 segundos
-        CONNECTION: 5000,    // 5 segundos
-        RESPONSE: 120000,    // 2 minutos
-        MCP_HEALTH: 5000     // 5 segundos para health check MCP
-    },
-
-    // Headers para todas las peticiones
-    HEADERS: {
-        'Content-Type': 'application/json',
-        'Accept': 'application/json',
-        'X-Requested-With': 'XMLHttpRequest'
-    },
-
-    // Servicios opcionales (configurar si deben usarse o no)
-    SERVICES: {
-        MCP_ENABLED: false,  // Deshabilitado por defecto - requiere MCP server en puerto 5003
-        TTS_ENABLED: true,   // TTS disponible en VM_SERVICES:5002
-        E2B_ENABLED: true,   // E2B integrado en backend
-        N8N_ENABLED: false,  // N8N requiere VPN/túnel a VM_SERVICES:5678
-
-        // Configuración detallada por servicio
-        MCP: {
-            enabled: false,
-            url: isLocalhost ? 'http://localhost:5003' : VM_SERVICES + ':5003',
-            endpoints: {
-                AUGMENT: '/api/mcp/augment',
-                CONTEXTS: '/api/mcp/contexts',
-                HEALTH: '/api/mcp/health',
-                CALCULATE: '/api/mcp/calculate',
-                VERIFY: '/api/mcp/verify'
-            },
-            timeout: 5000,
-            note: 'MCP principal - Context & RAG'
-        },
-
-        TTS: {
-            enabled: true,
-            url: isLocalhost ? 'http://localhost:5002' : VM_SERVICES + ':5002',
-            endpoints: {
-                SPEAK: '/tts',
-                VOICES: '/voices',
-                CLONE: '/clone',
-                HEALTH: '/health',
-                PRELOAD: '/preload'
-            },
-            timeout: 10000,
-            note: 'Kyutai TTS - Text to Speech'
-        },
-
-        AUTH: {
-            enabled: true,
-            url: isLocalhost ? 'http://localhost:5004' : VM_MODELS + ':5004',
-            endpoints: {
-                GITHUB: '/auth/github',
-                GOOGLE: '/auth/google',
-                VERIFY: '/auth/verify',
-                LOGOUT: '/auth/logout',
-                CALLBACK_GITHUB: '/auth/callback/github',
-                CALLBACK_GOOGLE: '/auth/callback/google',
-                HEALTH: '/health'
-            },
-            timeout: 10000,
-            note: 'OAuth Authentication - GitHub & Google'
-        },
-
-        CONSENSUS: {
-            enabled: false,
-            url: isLocalhost ? 'http://localhost:5005' : VM_MODELS + ':5005',
-            endpoints: {
-                QUERY: '/api/consensus/query',
-                MODELS: '/api/consensus/models',
-                TEMPLATES: '/api/consensus/templates',
-                CONFIG: '/api/consensus/config',
-                HEALTH: '/api/consensus/health'
-            },
-            timeout: 30000,
-            note: 'Consensus multi-modelo - Combina respuestas de varios modelos'
-        },
-
-        SMART_MCP: {
-            enabled: false,
-            url: isLocalhost ? 'http://localhost:5010' : VM_SERVICES + ':5010',
-            endpoints: {
-                HEALTH: '/health',
-                ANALYZE: '/analyze',
-                UPDATE_DATE: '/update-date'
-            },
-            timeout: 5000,
-            note: 'MCP alternativo - RAG selectivo simplificado'
-        },
-
-        E2B: {
-            enabled: true,
-            note: 'E2B integrado en backend principal (puerto 5001)'
-        },
-
-        // ========== VM rag3 - Sistema RAG Completo ==========
-
-        RAG3_BRIDGE: {
-            enabled: true,
-            url: isLocalhost ? 'http://localhost:8000' : VM_RAG + ':8000',
-            endpoints: {
-                HEALTH: '/health',
-                QUERY: '/api/v1/query',
-                RAG_SEARCH: '/api/v1/rag/search',
-                MILVUS_SEARCH: '/api/v1/milvus/search',
-                MILVUS_INSERT: '/api/v1/milvus/insert',
-                NEBULA_QUERY: '/api/v1/nebula/query',
-                NEBULA_INSERT: '/api/v1/nebula/insert',
-                CONTEXT_AUGMENT: '/api/v1/context/augment',
-                ANALYTICS: '/api/v1/analytics'
-            },
-            timeout: 30000,
-            note: 'capibara6-api - Bridge principal para RAG (Milvus + Nebula Graph)',
-            features: {
-                vector_search: true,
-                graph_queries: true,
-                async_processing: true,
-                rq_workers: 3
-            }
-        },
-
-        MILVUS: {
-            enabled: true,
-            url: isLocalhost ? 'http://localhost:19530' : VM_RAG + ':19530',
-            version: 'v2.3.10',
-            config: {
-                collection_name: 'capibara6_vectors',
-                dimension: 384,  // all-MiniLM-L6-v2 embeddings
-                index_type: 'IVF_FLAT',
-                metric_type: 'L2',
-                nlist: 1024
-            },
-            search_params: {
-                top_k: 10,
-                nprobe: 10,
-                offset: 0
-            },
-            timeout: 10000,
-            note: 'Milvus Vector Database - Búsqueda semántica y embeddings',
-            use_via_bridge: true  // Acceder a través de capibara6-api
-        },
-
-        NEBULA_GRAPH: {
-            enabled: true,
-            url: isLocalhost ? 'http://localhost:9669' : VM_RAG + ':9669',
-            version: 'v3.1.0',
-            config: {
-                space_name: 'capibara6_graph',
-                charset: 'utf8',
-                collate: 'utf8_bin',
-                vid_type: 'FIXED_STRING(32)'
-            },
-            studio_url: isLocalhost ? 'http://localhost:7001' : VM_RAG + ':7001',
-            cluster: {
-                metad_nodes: 3,
-                storaged_nodes: 3,
-                graphd_nodes: 3
-            },
-            timeout: 15000,
-            note: 'Nebula Graph - Knowledge graph para relaciones complejas',
-            use_via_bridge: true  // Acceder a través de capibara6-api
-        },
-
-        // Bases de datos en VM rag3
-        RAG3_POSTGRES: {
-            enabled: true,
-            host: isLocalhost ? 'localhost' : '10.154.0.2',
-            port: 5432,
-            database: 'capibara6',
-            note: 'PostgreSQL - Base de datos relacional principal'
-        },
-
-        RAG3_TIMESCALE: {
-            enabled: true,
-            host: isLocalhost ? 'localhost' : '10.154.0.2',
-            port: 5433,
-            database: 'capibara6_timeseries',
-            note: 'TimescaleDB - Time-series data (métricas, logs)'
-        },
-
-        RAG3_REDIS: {
-            enabled: true,
-            host: isLocalhost ? 'localhost' : '10.154.0.2',
-            port: 6379,
-            db: 0,
-            note: 'Redis - Cache y queue para RQ workers'
-        },
-
-        // Monitoring Stack en VM rag3
-        MONITORING: {
-            GRAFANA: {
-                enabled: true,
-                url: isLocalhost ? 'http://localhost:3000' : VM_RAG + ':3000',
-                note: 'Grafana - Dashboards de monitoreo'
-            },
-            PROMETHEUS: {
-                enabled: true,
-                url: isLocalhost ? 'http://localhost:9090' : VM_RAG + ':9090',
-                note: 'Prometheus - Recolección de métricas'
-            },
-            JAEGER: {
-                enabled: true,
-                url: isLocalhost ? 'http://localhost:16686' : VM_RAG + ':16686',
-                note: 'Jaeger - Distributed tracing'
-            }
-        }
-    },
-
-    // URLs de VMs para servicios externos
-    VMS: {
-        MODELS: VM_MODELS,          // 34.12.166.76 - VM de modelos (bounty2)
-        SERVICES: VM_SERVICES,      // 34.175.136.104 - VM de servicios
-        RAG: VM_RAG                 // 10.154.0.2 - VM rag3 (IP interna)
-    },
-
-    // Configuración de optimización
-    OPTIMIZATION: {
-        // Router semántico
-        ROUTER: {
-            complexity_threshold: 0.7,
-            confidence_threshold: 0.6,
-            use_embeddings_cache: true,
-            cache_ttl: 3600  // 1 hora
-        },
-
-        // TOON para optimización de tokens
-        TOON: {
-            enabled: true,
-            auto_detect: true,
-            min_sources: 5,  // Activar TOON con 5+ fuentes
-            expected_savings: '30-60%'
-        },
-
-        // E2B Templates
-        E2B_TEMPLATES: {
-            default: {
-                timeout: 300,
-                memory_mb: 512,
-                cpu_percent: 50
-            },
-            data_analysis: {
-                timeout: 600,
-                memory_mb: 1024,
-                cpu_percent: 75,
-                packages: ['pandas', 'numpy', 'scipy']
-            },
-            visualization: {
-                timeout: 600,
-                memory_mb: 1024,
-                cpu_percent: 75,
-                packages: ['pandas', 'matplotlib', 'seaborn', 'plotly']
-            },
-            machine_learning: {
-                timeout: 900,
-                memory_mb: 2048,
-                cpu_percent: 100,
-                packages: ['pandas', 'numpy', 'scikit-learn', 'tensorflow']
-            }
-        },
-
-        // Cache de embeddings
-        EMBEDDINGS_CACHE: {
-            enabled: true,
-            max_size: 1000,
-            ttl: 3600,  // 1 hora
-            algorithm: 'LRU'  // Least Recently Used
-        }
-    }
-};
-=======
-// Configuración del chatbot capibara6
-// Para desarrollo local, actualiza las IPs en este archivo según VM_SETUP_GUIDE.md
-
-// IPs de las VMs (actualizar según vm_config.json o ejecutando scripts/get_vm_info.py)
-const VM_IPS = {
-    // IP externa de Bounty2 (Ollama + Backend)
-    BOUNTY2_EXTERNAL: '34.12.166.76',  // ACTUALIZAR con IP real
-    // IP externa de gpt-oss-20b (TTS, MCP, N8n, Bridge)
-    GPTOSS_EXTERNAL: '34.175.136.104',  // ACTUALIZAR con IP real
-    // IP externa de rag3 (RAG API)
-    RAG3_EXTERNAL: '',  // ACTUALIZAR con IP real
-};
-
-const CHATBOT_CONFIG = {
-    // URL del backend
-    // En desarrollo local: usa el proxy CORS local en puerto 8001 que conecta a Bounty2
-    // El proxy resuelve problemas de CORS entre localhost:8000 y la VM remota
-    // En producción: URL de Vercel
-    BACKEND_URL: window.location.hostname === 'localhost'
-        ? 'http://localhost:8001'  // Proxy CORS local que conecta a Bounty2:5001
-        : 'https://www.capibara6.com',
-    
-    // URLs de servicios adicionales (para desarrollo local)
-    SERVICE_URLS: {
-        // Ollama API (en Bounty2)
-        OLLAMA: window.location.hostname === 'localhost'
-            ? `http://${VM_IPS.BOUNTY2_EXTERNAL}:11434`
-            : null,
-        
-        // RAG API (en rag3)
-        RAG_API: window.location.hostname === 'localhost' && VM_IPS.RAG3_EXTERNAL
-            ? `http://${VM_IPS.RAG3_EXTERNAL}:8000`
-            : null,
-        
-        // TTS (en gpt-oss-20b)
-        TTS: window.location.hostname === 'localhost'
-            ? `http://${VM_IPS.GPTOSS_EXTERNAL}:5002`
-            : null,
-        
-        // MCP (en gpt-oss-20b)
-        MCP: window.location.hostname === 'localhost'
-            ? `http://${VM_IPS.GPTOSS_EXTERNAL}:5003`
-            : null,
-        
-        // N8n (en gpt-oss-20b)
-        N8N: window.location.hostname === 'localhost'
-            ? `http://${VM_IPS.GPTOSS_EXTERNAL}:5678`
-            : null,
-    },
-    
-    // Endpoints
-    ENDPOINTS: {
-        SAVE_CONVERSATION: '/api/save-conversation',
-        SAVE_LEAD: '/api/save-lead',
-        HEALTH: '/api/health',
-        MCP_STATUS: '/api/mcp/status',
-        MCP_TOOLS_CALL: '/api/mcp/tools/call',
-        MCP_ANALYZE: '/api/mcp/analyze',
-        AI_GENERATE: '/api/ai/generate',
-        AI_CLASSIFY: '/api/ai/classify',
-        CHAT: '/api/chat',
-        CHAT_STREAM: '/api/chat/stream',
-        TTS_SPEAK: '/api/tts/speak',
-        TTS_VOICES: '/api/tts/voices',
-        TTS_CLONE: '/api/tts/clone',
-        MODELS: '/api/models'
-    },
-    
-    // Configuración del modelo
-    MODEL_CONFIG: {
-        max_tokens: 200,
-        temperature: 0.7,
-        model_name: 'gpt-oss-20b',
-        timeout: 120000 // 2 minutos
-    }
-};
-
-// Log de configuración en desarrollo
-if (window.location.hostname === 'localhost') {
-    console.log('🔧 Configuración de desarrollo local activada');
-    console.log('🔗 Backend URL:', CHATBOT_CONFIG.BACKEND_URL);
-    console.log('📡 Servicios disponibles:', CHATBOT_CONFIG.SERVICE_URLS);
-}
->>>>>>> 8a0a39eb
+// Configuración del chatbot capibara6
+// Para desarrollo local, actualiza las IPs en este archivo según VM_SETUP_GUIDE.md
+
+// IPs de las VMs (actualizar según vm_config.json o ejecutando scripts/get_vm_info.py)
+const VM_IPS = {
+    // IP externa de Bounty2 (Ollama + Backend)
+    BOUNTY2_EXTERNAL: '34.12.166.76',  // ACTUALIZAR con IP real
+    // IP externa de gpt-oss-20b (TTS, MCP, N8n, Bridge)
+    GPTOSS_EXTERNAL: '34.175.136.104',  // ACTUALIZAR con IP real
+    // IP externa de rag3 (RAG API)
+    RAG3_EXTERNAL: '',  // ACTUALIZAR con IP real
+};
+
+const CHATBOT_CONFIG = {
+    // URL del backend
+    // En desarrollo local: usa el proxy CORS local en puerto 8001 que conecta a Bounty2
+    // El proxy resuelve problemas de CORS entre localhost:8000 y la VM remota
+    // En producción: URL de Vercel
+    BACKEND_URL: window.location.hostname === 'localhost'
+        ? 'http://localhost:8001'  // Proxy CORS local que conecta a Bounty2:5001
+        : 'https://www.capibara6.com',
+    
+    // URLs de servicios adicionales (para desarrollo local)
+    SERVICE_URLS: {
+        // Ollama API (en Bounty2)
+        OLLAMA: window.location.hostname === 'localhost'
+            ? `http://${VM_IPS.BOUNTY2_EXTERNAL}:11434`
+            : null,
+        
+        // RAG API (en rag3)
+        RAG_API: window.location.hostname === 'localhost' && VM_IPS.RAG3_EXTERNAL
+            ? `http://${VM_IPS.RAG3_EXTERNAL}:8000`
+            : null,
+        
+        // TTS (en gpt-oss-20b)
+        TTS: window.location.hostname === 'localhost'
+            ? `http://${VM_IPS.GPTOSS_EXTERNAL}:5002`
+            : null,
+        
+        // MCP (en gpt-oss-20b)
+        MCP: window.location.hostname === 'localhost'
+            ? `http://${VM_IPS.GPTOSS_EXTERNAL}:5003`
+            : null,
+        
+        // N8n (en gpt-oss-20b)
+        N8N: window.location.hostname === 'localhost'
+            ? `http://${VM_IPS.GPTOSS_EXTERNAL}:5678`
+            : null,
+    },
+    
+    // Endpoints
+    ENDPOINTS: {
+        SAVE_CONVERSATION: '/api/save-conversation',
+        SAVE_LEAD: '/api/save-lead',
+        HEALTH: '/api/health',
+        MCP_STATUS: '/api/mcp/status',
+        MCP_TOOLS_CALL: '/api/mcp/tools/call',
+        MCP_ANALYZE: '/api/mcp/analyze',
+        AI_GENERATE: '/api/ai/generate',
+        AI_CLASSIFY: '/api/ai/classify',
+        CHAT: '/api/chat',
+        CHAT_STREAM: '/api/chat/stream',
+        TTS_SPEAK: '/api/tts/speak',
+        TTS_VOICES: '/api/tts/voices',
+        TTS_CLONE: '/api/tts/clone',
+        MODELS: '/api/models'
+    },
+    
+    // Configuración del modelo
+    MODEL_CONFIG: {
+        max_tokens: 200,
+        temperature: 0.7,
+        model_name: 'gpt-oss-20b',
+        timeout: 120000 // 2 minutos
+    }
+};
+
+// Log de configuración en desarrollo
+if (window.location.hostname === 'localhost') {
+    console.log('🔧 Configuración de desarrollo local activada');
+    console.log('🔗 Backend URL:', CHATBOT_CONFIG.BACKEND_URL);
+    console.log('📡 Servicios disponibles:', CHATBOT_CONFIG.SERVICE_URLS);
+}
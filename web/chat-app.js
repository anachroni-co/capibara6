--- conflicted
+++ resolved
@@ -1,3619 +1,1801 @@
-<<<<<<< HEAD
-// ============================================
-// Chat Application - Capibara6
-// ============================================
-
-// Configuración del sistema de consenso (comentado por ahora, usar modelo original)
-    const CONSENSUS_CONFIG = {
-        serverUrl: 'http://localhost:5005/api/consensus/query',
-    fallbackUrl: 'http://34.175.104.187:8080/completion',  // IP actualizada
-    enabled: false, // Deshabilitado por ahora
-    defaultTemplate: 'general',
-    selectedModels: ['capibara6']
-};
-
-// Configuración del modelo original
-    const MODEL_CONFIG = {
-        // Usar proxy de Vercel para evitar problemas de Mixed Content
-        serverUrl: 'http://localhost:5001/api/chat',  // Servidor local
-    systemPrompt: 'Eres Capibara6, un asistente experto en tecnología, programación e IA. Responde de forma clara, estructurada y en español.',  // System prompt mejorado
-    defaultParams: {
-        n_predict: 200,  // Optimizado para respuestas completas pero no excesivas
-        temperature: 0.8,  // Aumentado para más creatividad y diversidad
-        top_p: 0.9,  // Aumentado para mejor diversidad de respuestas
-        repeat_penalty: 1.1,  // Mantenido bajo para evitar repeticiones excesivas
-        presence_penalty: 0.0,  // Deshabilitado (causaba respuestas extrañas)
-        frequency_penalty: 0.0,  // Deshabilitado (causaba respuestas extrañas)
-        stop: [
-            "Usuario:",
-            "Capibara6:",
-            "<end_of_turn>",
-            "<|end_of_turn|>",
-            "<|im_end|>",
-            "\n\n"
-        ]
-    }
-};
-
-// Estado de la aplicación
-let currentChatId = null;
-let chats = [];
-let isTyping = false;
-let attachedFiles = [];
-let lastUserMessage = null;
-let abortController = null;
-
-// Estado del consenso (deshabilitado por ahora)
-let availableModels = ['capibara6'];
-let availableTemplates = ['general'];
-let selectedTemplate = 'general';
-let selectedModels = ['capibara6'];
-let consensusEnabled = false;
-
-// Elementos del DOM
-const sidebar = document.getElementById('sidebar');
-const sidebarOverlay = document.getElementById('sidebar-overlay');
-const sidebarToggle = document.getElementById('sidebar-toggle');
-const sidebarToggleHeader = document.getElementById('sidebar-toggle-header');
-const newChatBtn = document.getElementById('new-chat-btn');
-const emptyState = document.getElementById('empty-state');
-const chatArea = document.getElementById('chat-area');
-const messagesContainer = document.getElementById('messages-container');
-const messageInput = document.getElementById('message-input');
-const sendBtn = document.getElementById('send-btn');
-const attachBtn = document.getElementById('attach-btn');
-const fileInput = document.getElementById('file-input');
-const attachmentsPreview = document.getElementById('attachments-preview');
-const chatsToday = document.getElementById('chats-today');
-const chatsPrevious = document.getElementById('chats-previous');
-const statusLed = document.getElementById('status-led');
-const statusText = document.getElementById('status-text');
-const consensusIndicator = document.getElementById('consensus-indicator');
-const consensusCount = document.getElementById('consensus-count');
-
-// ============================================
-// Inicialización
-// ============================================
-function init() {
-    console.log('🚀 Iniciando Capibara6 Chat...');
-    loadChatsFromStorage();
-    setupEventListeners();
-    console.log('✅ Event listeners configurados');
-    updateChatsList();
-    restoreSidebarState();
-    
-    // Aplicar idioma guardado
-    const savedLang = localStorage.getItem('preferred-language') || 'es';
-    if (typeof changeLanguage === 'function') {
-        changeLanguage(savedLang);
-    }
-    
-    // Verificar conexión al servidor
-    checkServerConnection();
-    
-    // TTS ya inicializado automáticamente en tts-integration.js
-    
-    // Cargar configuración del consenso (comentado por ahora)
-    // loadConsensusConfig();
-    
-    // Click en indicador de consenso para ver info
-    if (consensusIndicator) {
-        consensusIndicator.addEventListener('click', showConsensusInfo);
-    }
-    
-    // Actualizar contador de consenso con 1 modelo
-    updateConsensusCount(1);
-    
-    // Cerrar sidebar al hacer click en el overlay
-    if (sidebarOverlay) {
-        sidebarOverlay.addEventListener('click', () => {
-            closeSidebar();
-        });
-    }
-    
-    // Manejar cambio de tamaño de ventana
-    window.addEventListener('resize', () => {
-        const isMobile = window.innerWidth <= 768;
-        const isHidden = sidebar.classList.contains('hidden');
-        
-        // Si cambiamos de móvil a desktop y el sidebar está visible, quitar overlay
-        if (!isMobile && !isHidden && sidebarOverlay) {
-            sidebarOverlay.classList.remove('active');
-        }
-        
-        // Si cambiamos de desktop a móvil y el sidebar está visible, mostrar overlay
-        if (isMobile && !isHidden && sidebarOverlay) {
-            sidebarOverlay.classList.add('active');
-        }
-    });
-    
-    console.log('✅ Chat app initialized');
-}
-
-// ============================================
-// Event Listeners
-// ============================================
-function setupEventListeners() {
-    // Sidebar toggle
-    if (sidebarToggle) {
-        sidebarToggle.addEventListener('click', toggleSidebar);
-    }
-    if (sidebarToggleHeader) {
-        sidebarToggleHeader.addEventListener('click', toggleSidebar);
-    }
-    
-    // Nueva conversación
-    if (newChatBtn) {
-        newChatBtn.addEventListener('click', createNewChat);
-    }
-    
-    // Input de mensaje
-    if (messageInput) {
-        messageInput.addEventListener('input', handleInputChange);
-        messageInput.addEventListener('keydown', handleKeyDown);
-    }
-    
-    // Enviar mensaje o detener generación
-    if (sendBtn) {
-        sendBtn.addEventListener('click', () => {
-            console.log('🖱️ Botón de envío clickeado');
-            if (isTyping) {
-                console.log('⏹️ Deteniendo generación...');
-                stopGeneration();
-            } else {
-                console.log('📤 Enviando mensaje...');
-                sendMessage();
-            }
-        });
-    }
-    
-    // Adjuntar archivo
-    if (attachBtn) {
-        attachBtn.addEventListener('click', () => {
-            fileInput.click();
-        });
-    }
-    
-    // Manejar selección de archivos
-    if (fileInput) {
-        fileInput.addEventListener('change', handleFileSelect);
-    }
-    
-    // Selector de plantillas
-    const templateSelect = document.getElementById('template-select');
-    if (templateSelect) {
-        templateSelect.addEventListener('change', (e) => {
-            const templateKey = e.target.value;
-            if (window.applyTemplate) {
-                window.applyTemplate(templateKey);
-                
-                // Actualizar descripción
-                const template = window.TEMPLATE_PROFILES[templateKey];
-                const descEl = document.getElementById('template-description');
-                if (descEl && template) {
-                    descEl.textContent = template.description;
-                }
-            }
-        });
-    }
-    
-    // Botón de estadísticas de plantillas (ahora abre modal detallado)
-    const btnTemplateStats = document.getElementById('show-template-stats');
-    if (btnTemplateStats) {
-        btnTemplateStats.addEventListener('click', () => {
-            if (window.showDetailedStats) {
-                window.showDetailedStats();
-            }
-        });
-    }
-    
-    // Tarjetas de sugerencia
-    document.querySelectorAll('.suggestion-card').forEach(card => {
-        card.addEventListener('click', () => {
-            const prompt = card.getAttribute('data-prompt');
-            if (prompt) {
-                startNewChatWithPrompt(prompt);
-            }
-        });
-    });
-    
-    // Botones de configuración
-    const settingsBtn = document.querySelector('.chat-actions button[title="Configuración"]');
-    if (settingsBtn) {
-        settingsBtn.addEventListener('click', openSettingsModal);
-    }
-    
-    // Selector de idioma en modal
-    const languageSelect = document.getElementById('language-select');
-    if (languageSelect) {
-        languageSelect.addEventListener('change', (e) => {
-            if (typeof changeLanguage === 'function') {
-                changeLanguage(e.target.value);
-            }
-        });
-    }
-    
-    // Pestañas del sidebar
-    document.querySelectorAll('.sidebar-tab').forEach(tab => {
-        tab.addEventListener('click', () => {
-            const targetTab = tab.getAttribute('data-tab');
-            
-            // Desactivar todas las pestañas
-            document.querySelectorAll('.sidebar-tab').forEach(t => t.classList.remove('active'));
-            document.querySelectorAll('.tab-content').forEach(c => c.classList.remove('active'));
-            
-            // Activar la pestaña seleccionada
-            tab.classList.add('active');
-            const tabContent = document.getElementById(`tab-${targetTab}`);
-            if (tabContent) {
-                tabContent.classList.add('active');
-            }
-        });
-    });
-}
-
-// ============================================
-// Gestión de Sidebar
-// ============================================
-function toggleSidebar() {
-    const isHidden = sidebar.classList.contains('hidden');
-    
-    if (isHidden) {
-        openSidebar();
-    } else {
-        closeSidebar();
-    }
-}
-
-function openSidebar() {
-    sidebar.classList.remove('hidden');
-    if (sidebarOverlay) {
-        // En móvil o cuando el sidebar se superpone, mostrar overlay
-        const isMobile = window.innerWidth <= 768;
-        if (isMobile) {
-            sidebarOverlay.classList.add('active');
-        }
-    }
-    localStorage.setItem('sidebar-hidden', 'false');
-}
-
-function closeSidebar() {
-    sidebar.classList.add('hidden');
-    if (sidebarOverlay) {
-        sidebarOverlay.classList.remove('active');
-    }
-    localStorage.setItem('sidebar-hidden', 'true');
-}
-
-// Restaurar estado del sidebar al cargar
-function restoreSidebarState() {
-    const sidebarHidden = localStorage.getItem('sidebar-hidden');
-    
-    // En desktop, mostrar sidebar por defecto
-    // En mobile, ocultar por defecto
-    const isMobile = window.innerWidth <= 768;
-    
-    if (sidebarHidden === 'true' || (sidebarHidden === null && isMobile)) {
-        closeSidebar();
-    } else if (sidebarHidden === 'false' && !isMobile) {
-        openSidebar();
-    } else {
-        closeSidebar();
-    }
-}
-
-// ============================================
-// Gestión de Chats
-// ============================================
-function createNewChat() {
-    const chat = {
-        id: generateId(),
-        title: 'Nueva Conversación',
-        messages: [],
-        createdAt: new Date().toISOString(),
-        updatedAt: new Date().toISOString()
-    };
-    
-    chats.unshift(chat);
-    currentChatId = chat.id;
-    
-    // Limpiar contexto anterior
-    lastUserMessage = null;
-    attachedFiles = [];
-    
-    saveChatsToStorage();
-    updateChatsList();
-    showChatArea();
-    clearMessages();
-    updateAttachmentsPreview();
-    
-    messageInput.focus();
-    
-    console.log('✅ Nuevo chat creado - Contexto limpio');
-}
-
-function loadChat(chatId) {
-    const chat = chats.find(c => c.id === chatId);
-    if (!chat) return;
-    
-    currentChatId = chatId;
-    
-    // Limpiar contexto anterior al cambiar de chat
-    lastUserMessage = null;
-    attachedFiles = [];
-    
-    showChatArea();
-    clearMessages();
-    updateAttachmentsPreview();
-    
-    // Cargar mensajes
-    chat.messages.forEach(msg => {
-        appendMessage(msg.role, msg.content, false);
-    });
-    
-    // Recuperar el último mensaje del usuario para regenerar
-    const userMessages = chat.messages.filter(m => m.role === 'user');
-    if (userMessages.length > 0) {
-        lastUserMessage = userMessages[userMessages.length - 1].content;
-    }
-    
-    // Actualizar título
-    document.getElementById('current-chat-title').textContent = chat.title;
-    
-    // Actualizar lista de chats
-    updateChatsList();
-    
-    console.log('✅ Chat cargado:', chat.title);
-}
-
-function deleteChat(chatId) {
-    if (confirm('¿Estás seguro de que quieres eliminar esta conversación?')) {
-        chats = chats.filter(c => c.id !== chatId);
-        
-        if (currentChatId === chatId) {
-            currentChatId = null;
-            showEmptyState();
-        }
-        
-        saveChatsToStorage();
-        updateChatsList();
-    }
-}
-
-function updateChatsList() {
-    const today = new Date().toDateString();
-    const todayChats = [];
-    const previousChats = [];
-    
-    chats.forEach(chat => {
-        const chatDate = new Date(chat.updatedAt).toDateString();
-        if (chatDate === today) {
-            todayChats.push(chat);
-        } else {
-            previousChats.push(chat);
-        }
-    });
-    
-    chatsToday.innerHTML = todayChats.length > 0 
-        ? todayChats.map(renderChatItem).join('') 
-        : '<div style="padding: 1rem; text-align: center; color: var(--text-muted); font-size: 0.9rem;">No hay conversaciones hoy</div>';
-    
-    chatsPrevious.innerHTML = previousChats.length > 0 
-        ? previousChats.map(renderChatItem).join('') 
-        : '<div style="padding: 1rem; text-align: center; color: var(--text-muted); font-size: 0.9rem;">No hay conversaciones anteriores</div>';
-    
-    // Reattach event listeners
-    document.querySelectorAll('.chat-item').forEach(item => {
-        item.addEventListener('click', (e) => {
-            if (!e.target.closest('.btn-chat-action')) {
-                loadChat(item.dataset.chatId);
-            }
-        });
-    });
-    
-    document.querySelectorAll('.btn-delete-chat').forEach(btn => {
-        btn.addEventListener('click', (e) => {
-            e.stopPropagation();
-            deleteChat(btn.dataset.chatId);
-        });
-    });
-}
-
-function renderChatItem(chat) {
-    const isActive = chat.id === currentChatId;
-    const preview = chat.messages.length > 0 
-        ? chat.messages[chat.messages.length - 1].content.substring(0, 50) + '...'
-        : 'Sin mensajes';
-    
-    return `
-        <div class="chat-item ${isActive ? 'active' : ''}" data-chat-id="${chat.id}">
-            <div class="chat-item-content">
-                <div class="chat-item-title">${escapeHtml(chat.title)}</div>
-                <div class="chat-item-preview">${escapeHtml(preview)}</div>
-            </div>
-            <div class="chat-item-actions">
-                <button class="btn-chat-action btn-delete-chat" data-chat-id="${chat.id}" title="Eliminar">
-                    <i data-lucide="x" style="width: 16px; height: 16px;"></i>
-                </button>
-            </div>
-        </div>
-    `;
-}
-
-// ============================================
-// Gestión de Mensajes
-// ============================================
-function handleInputChange() {
-    // Auto-resize textarea
-    messageInput.style.height = 'auto';
-    messageInput.style.height = messageInput.scrollHeight + 'px';
-    
-    updateSendButtonState();
-}
-
-function updateSendButtonState() {
-    // Enable send button if there's text or files, or if is typing
-    sendBtn.disabled = !isTyping && messageInput.value.trim() === '' && attachedFiles.length === 0;
-}
-
-function setSendButtonToStop() {
-    sendBtn.disabled = false;
-    sendBtn.classList.add('stop-mode');
-    const icon = sendBtn.querySelector('i');
-    if (icon) {
-        icon.setAttribute('data-lucide', 'square');
-        if (typeof lucide !== 'undefined') {
-            lucide.createIcons();
-        }
-    }
-}
-
-function setSendButtonToSend() {
-    sendBtn.classList.remove('stop-mode');
-    const icon = sendBtn.querySelector('i');
-    if (icon) {
-        icon.setAttribute('data-lucide', 'arrow-up');
-        if (typeof lucide !== 'undefined') {
-            lucide.createIcons();
-        }
-    }
-    updateSendButtonState();
-}
-
-function stopGeneration() {
-    if (abortController) {
-        abortController.abort();
-        abortController = null;
-    }
-    
-    isTyping = false;
-    setSendButtonToSend();
-    updateServerStatus('connected', 'Detenido');
-    
-    // Quitar mensaje de streaming si existe
-    const streamingMsg = document.getElementById('streaming-message');
-    if (streamingMsg) {
-        streamingMsg.classList.remove('streaming');
-    }
-    
-    console.log('⏹️ Generación detenida por el usuario');
-}
-
-function handleKeyDown(e) {
-    if (e.key === 'Enter' && !e.shiftKey) {
-        e.preventDefault();
-        sendMessage();
-    }
-}
-
-async function sendMessage() {
-    console.log('🔍 sendMessage() llamada');
-    const content = messageInput.value.trim();
-    console.log('📝 Contenido:', content);
-    console.log('⏳ isTyping:', isTyping);
-    
-    if ((!content && attachedFiles.length === 0) || isTyping) {
-        console.log('❌ Saliendo: sin contenido o está escribiendo');
-        return;
-    }
-    
-    // Crear chat si no existe
-    if (!currentChatId) {
-        createNewChat();
-    }
-    
-    // Construir mensaje con archivos si hay
-    let messageContent = content;
-    if (attachedFiles.length > 0) {
-        const filesList = attachedFiles.map(f => f.name).join(', ');
-        messageContent = content ? `${content}\n\n📎 Archivos adjuntos: ${filesList}` : `📎 Archivos adjuntos: ${filesList}`;
-    }
-    
-    // Guardar el último mensaje del usuario para regeneración
-    lastUserMessage = content || 'Archivos adjuntos';
-
-    // Guardar copia de los archivos antes de limpiarlos
-    const filesToSend = [...attachedFiles];
-
-    // Agregar mensaje del usuario
-    console.log('📨 Agregando mensaje del usuario:', messageContent);
-    appendMessage('user', messageContent);
-
-    // Limpiar input y archivos (con pequeño delay para evitar flash visual)
-    setTimeout(() => {
-        messageInput.value = '';
-        messageInput.style.height = 'auto';
-        attachedFiles = [];
-        updateAttachmentsPreview();
-        updateSendButtonState();
-    }, 50);
-    
-    // Guardar mensaje
-    saveMessage('user', messageContent);
-    console.log('💾 Mensaje guardado');
-    
-    // Actualizar título del chat si es el primer mensaje
-    const chat = chats.find(c => c.id === currentChatId);
-    if (chat && chat.messages.length === 1) {
-        chat.title = content.substring(0, 50) + (content.length > 50 ? '...' : '');
-        document.getElementById('current-chat-title').textContent = chat.title;
-        updateChatsList();
-    }
-    
-    // Simular respuesta del asistente
-    console.log('🎬 Llamando a simulateAssistantResponse con:', lastUserMessage);
-    await simulateAssistantResponse(lastUserMessage, filesToSend);
-    console.log('✅ simulateAssistantResponse completada');
-}
-
-function appendMessage(role, content, save = true, stats = null) {
-    console.log(`📝 appendMessage(${role}):`, content.substring(0, 50) + '...');
-    const messageDiv = document.createElement('div');
-    messageDiv.className = `message ${role}`;
-    
-    const isUser = role === 'user';
-    const roleText = isUser ? 'Tú' : 'Capibara6';
-    const iconName = isUser ? 'circle-user' : 'sparkles';
-    
-    // Generar HTML de estadísticas si están disponibles
-    let statsHTML = '';
-    if (!isUser && stats) {
-        statsHTML = `
-            <div class="message-stats">
-                <div class="stat-item" title="Tiempo de generación">
-                    <i data-lucide="clock" style="width: 12px; height: 12px;"></i>
-                    <span>${stats.duration}s</span>
-                </div>
-                <div class="stat-item" title="Tokens generados">
-                    <i data-lucide="message-square" style="width: 12px; height: 12px;"></i>
-                    <span>${stats.tokens} gen</span>
-                </div>
-                <div class="stat-item" title="Tokens del prompt">
-                    <i data-lucide="arrow-right" style="width: 12px; height: 12px;"></i>
-                    <span>${stats.promptTokens} in</span>
-                </div>
-                <div class="stat-item" title="Total de tokens">
-                    <i data-lucide="layers" style="width: 12px; height: 12px;"></i>
-                    <span>${stats.totalTokens} total</span>
-                </div>
-                <div class="stat-item" title="Velocidad de generación">
-                    <i data-lucide="zap" style="width: 12px; height: 12px;"></i>
-                    <span>${stats.tokensPerSecond} tok/s</span>
-                </div>
-                <div class="stat-item" title="Modelo usado">
-                    <i data-lucide="cpu" style="width: 12px; height: 12px;"></i>
-                    <span>${stats.model}</span>
-                </div>
-            </div>
-        `;
-    }
-    
-    messageDiv.innerHTML = `
-        <div class="message-avatar">
-            <i data-lucide="${iconName}" style="width: 20px; height: 20px;"></i>
-        </div>
-        <div class="message-content">
-            <div class="message-role">${roleText}</div>
-            <div class="message-text">${formatMessage(content)}</div>
-            ${statsHTML}
-            ${!isUser ? `
-                <div class="message-actions">
-                    <button class="btn-message-action">
-                        <i data-lucide="clipboard" style="width: 14px; height: 14px;"></i>
-                        Copiar
-                    </button>
-                    <button class="btn-message-action">
-                        <i data-lucide="star" style="width: 14px; height: 14px;"></i>
-                        Evaluar
-                    </button>
-                    <button class="btn-message-action">
-                        <i data-lucide="message-circle" style="width: 14px; height: 14px;"></i>
-                        Regenerar
-                    </button>
-                </div>
-            ` : ''}
-        </div>
-    `;
-    
-    messagesContainer.appendChild(messageDiv);
-    messagesContainer.scrollTop = messagesContainer.scrollHeight;
-    
-    // Reinicializar iconos de Lucide
-    if (typeof lucide !== 'undefined') {
-        lucide.createIcons();
-    }
-    
-    // Agregar event listeners para acciones
-    messageDiv.querySelectorAll('.btn-message-action').forEach(btn => {
-        btn.addEventListener('click', (e) => {
-            const btnText = btn.textContent.trim();
-            if (btnText.includes('Copiar')) {
-                copyMessageContent(content);
-            } else if (btnText.includes('Escuchar')) {
-                // Leer el mensaje en voz alta
-                if (window.speakText) {
-                    const textDiv = messageDiv.querySelector('.message-text');
-                    const textContent = textDiv ? textDiv.textContent : content;
-                    window.speakText(textContent, btn);
-                } else {
-                    console.error('❌ TTS no está cargado');
-                }
-            } else if (btnText.includes('Regenerar')) {
-                regenerateResponse();
-            } else if (btnText.includes('Evaluar')) {
-                console.log('⭐ Botón Evaluar clickeado');
-                console.log('🔍 showRatingModal disponible:', typeof window.showRatingModal);
-                
-                // Abrir modal de evaluación detallada
-                if (window.showRatingModal) {
-                    console.log('✅ Abriendo modal de evaluación...');
-                    window.showRatingModal(messageDiv);
-                } else {
-                    console.error('❌ window.showRatingModal no está disponible');
-                    alert('El sistema de evaluación no está cargado. Recarga la página.');
-                }
-            }
-        });
-    });
-    
-    if (save) {
-        saveMessage(role, content);
-    }
-}
-
-function showTypingIndicator() {
-    const typingDiv = document.createElement('div');
-    typingDiv.className = 'message assistant typing';
-    typingDiv.id = 'typing-indicator';
-    typingDiv.innerHTML = `
-        <div class="message-avatar">
-            <i data-lucide="sparkles" style="width: 20px; height: 20px;"></i>
-        </div>
-        <div class="message-content">
-            <div class="typing-indicator">
-                <div class="typing-dot"></div>
-                <div class="typing-dot"></div>
-                <div class="typing-dot"></div>
-            </div>
-        </div>
-    `;
-    
-    messagesContainer.appendChild(typingDiv);
-    messagesContainer.scrollTop = messagesContainer.scrollHeight;
-    
-    if (typeof lucide !== 'undefined') {
-        lucide.createIcons();
-    }
-}
-
-function hideTypingIndicator() {
-    const typingIndicator = document.getElementById('typing-indicator');
-    if (typingIndicator) {
-        typingIndicator.remove();
-    }
-}
-
-function createStreamingMessage() {
-    const messageDiv = document.createElement('div');
-    messageDiv.className = 'message assistant streaming';
-    messageDiv.id = 'streaming-message';
-    
-    messageDiv.innerHTML = `
-        <div class="message-avatar">
-            <i data-lucide="sparkles" style="width: 20px; height: 20px;"></i>
-        </div>
-        <div class="message-content">
-            <div class="message-role">Capibara6</div>
-            <div class="message-text"></div>
-        </div>
-    `;
-    
-    messagesContainer.appendChild(messageDiv);
-    
-    if (typeof lucide !== 'undefined') {
-        lucide.createIcons();
-    }
-    
-    return messageDiv;
-}
-
-function addStatsToMessage(messageDiv, stats) {
-    const statsHTML = `
-        <div class="message-stats">
-            <div class="stat-item" title="Tiempo de generación">
-                <i data-lucide="clock"></i>
-                <span>${stats.duration}s</span>
-            </div>
-            <div class="stat-item" title="Tokens generados">
-                <i data-lucide="message-square"></i>
-                <span>${stats.tokens} gen</span>
-            </div>
-            <div class="stat-item" title="Tokens del prompt">
-                <i data-lucide="arrow-right"></i>
-                <span>${stats.promptTokens} in</span>
-            </div>
-            <div class="stat-item" title="Total de tokens">
-                <i data-lucide="layers"></i>
-                <span>${stats.totalTokens} total</span>
-            </div>
-            <div class="stat-item" title="Velocidad de generación">
-                <i data-lucide="zap"></i>
-                <span>${stats.tokensPerSecond} tok/s</span>
-            </div>
-            <div class="stat-item" title="Modelo usado">
-                <i data-lucide="cpu"></i>
-                <span>${stats.model}</span>
-            </div>
-        </div>
-        <div class="message-actions">
-            <button class="btn-message-action">
-                <i data-lucide="clipboard" style="width: 14px; height: 14px;"></i>
-                Copiar
-            </button>
-            <button class="btn-message-action btn-speak">
-                <i data-lucide="volume" style="width: 14px; height: 14px;"></i>
-                <span class="btn-text">Escuchar</span>
-            </button>
-            <button class="btn-message-action">
-                <i data-lucide="star" style="width: 14px; height: 14px;"></i>
-                Evaluar
-            </button>
-            <button class="btn-message-action">
-                <i data-lucide="message-circle" style="width: 14px; height: 14px;"></i>
-                Regenerar
-            </button>
-        </div>
-    `;
-    
-    const contentDiv = messageDiv.querySelector('.message-content');
-    contentDiv.insertAdjacentHTML('beforeend', statsHTML);
-    
-    if (typeof lucide !== 'undefined') {
-        lucide.createIcons();
-    }
-    
-    // Agregar event listeners
-    messageDiv.querySelectorAll('.btn-message-action').forEach(btn => {
-        btn.addEventListener('click', (e) => {
-            const btnText = btn.textContent.trim();
-            const textDiv = messageDiv.querySelector('.message-text');
-            const content = textDiv.textContent;
-            
-            if (btnText.includes('Copiar')) {
-                copyMessageContent(content);
-            } else if (btnText.includes('Escuchar')) {
-                // Leer el mensaje en voz alta
-                if (window.speakText) {
-                    const textDiv = messageDiv.querySelector('.message-text');
-                    const textContent = textDiv ? textDiv.textContent : content;
-                    window.speakText(textContent, btn);
-                } else {
-                    console.error('❌ TTS no está cargado');
-                }
-            } else if (btnText.includes('Regenerar')) {
-                regenerateResponse();
-            } else if (btnText.includes('Evaluar')) {
-                console.log('⭐ Botón Evaluar clickeado');
-                console.log('🔍 showRatingModal disponible:', typeof window.showRatingModal);
-                
-                // Abrir modal de evaluación detallada
-                if (window.showRatingModal) {
-                    console.log('✅ Abriendo modal de evaluación...');
-                    window.showRatingModal(messageDiv);
-                } else {
-                    console.error('❌ window.showRatingModal no está disponible');
-                    alert('El sistema de evaluación no está cargado. Recarga la página.');
-                }
-            }
-        });
-    });
-}
-
-async function simulateAssistantResponse(userMessage, filesToSend = []) {
-    console.log('🤖 simulateAssistantResponse() iniciada con:', userMessage);
-    isTyping = true;
-    hideTypingIndicator();
-    updateServerStatus('connecting', 'Generando...');
-    setSendButtonToStop();
-    
-    const startTime = performance.now();
-    let streamingMessageDiv = null;
-    let streamingTextDiv = null;
-    let accumulatedText = '';
-    let tokensGenerated = 0;
-    
-    // Crear nuevo AbortController para esta generación
-    let abortController = new AbortController();
-    
-    try {
-        // Obtener el historial de la conversación actual
-        const chat = chats.find(c => c.id === currentChatId);
-        
-        // 🎯 SMART MCP: Analizar si necesita contexto adicional
-        let augmentedMessage = userMessage;
-        if (typeof window.smartMCPAnalyze === 'function') {
-            try {
-                const mcpResult = await window.smartMCPAnalyze(userMessage);
-                augmentedMessage = mcpResult.prompt;
-                
-                if (mcpResult.needsContext) {
-                    console.log('🎯 Smart MCP: Contexto agregado', {
-                        contextsAdded: mcpResult.contextsAdded
-                    });
-                }
-            } catch (error) {
-                console.warn('⚠️ Smart MCP falló, usando mensaje original:', error);
-            }
-        }
-        
-        // Construir historial con system prompt corto
-        let conversationHistory = `<bos>`;
-        
-        if (MODEL_CONFIG.systemPrompt) {
-            conversationHistory += `<start_of_turn>system\n${MODEL_CONFIG.systemPrompt}<end_of_turn>\n`;
-        }
-        
-        if (chat && chat.messages.length > 0) {
-            // Construir el historial completo de la conversación (usando mensajes ORIGINALES, no augmentados)
-            chat.messages.forEach(msg => {
-                if (msg.role === 'user') {
-                    conversationHistory += `<start_of_turn>user\n${msg.content}<end_of_turn>\n`;
-                } else if (msg.role === 'assistant') {
-                    conversationHistory += `<start_of_turn>model\n${msg.content}<end_of_turn>\n`;
-                }
-            });
-        }
-        
-        // 🔥 Agregar el mensaje actual AUGMENTADO
-        conversationHistory += `<start_of_turn>user\n${augmentedMessage}<end_of_turn>\n`;
-        
-        // Agregar el turno del modelo para que genere la respuesta
-        conversationHistory += '<start_of_turn>model\n';
-        
-        // Crear mensaje vacío para streaming
-        streamingMessageDiv = createStreamingMessage();
-        streamingTextDiv = streamingMessageDiv.querySelector('.message-text');
-
-        // Preparar datos para enviar
-        let fetchOptions = {
-            method: 'POST',
-            signal: abortController.signal
-        };
-
-        // Si hay archivos adjuntos, usar FormData; sino, usar JSON
-        if (filesToSend.length > 0) {
-            const formData = new FormData();
-            formData.append('message', userMessage);
-            formData.append('max_tokens', MODEL_CONFIG.defaultParams.n_predict);
-            formData.append('temperature', MODEL_CONFIG.defaultParams.temperature);
-
-            // Agregar archivos
-            filesToSend.forEach(file => {
-                formData.append('files', file);
-            });
-
-            fetchOptions.body = formData;
-            // NO establecer Content-Type para FormData, el navegador lo hace automáticamente
-        } else {
-            fetchOptions.headers = {
-                'Content-Type': 'application/json',
-            };
-            fetchOptions.body = JSON.stringify({
-                message: userMessage,
-                max_tokens: MODEL_CONFIG.defaultParams.n_predict,
-                temperature: MODEL_CONFIG.defaultParams.temperature
-            });
-        }
-
-        // Conectar con nuestro backend que se conecta a GPT-OSS-20B
-        const response = await fetch(MODEL_CONFIG.serverUrl, fetchOptions);
-        
-        if (!response.ok) {
-            throw new Error(`Error del servidor: ${response.status}`);
-        }
-        
-        // Leer la respuesta JSON de nuestro backend
-        const data = await response.json();
-        
-        if (data.response || data.content) {
-            // Simular streaming escribiendo la respuesta caracter por caracter
-            const fullResponse = data.response || data.content;
-            let currentText = '';
-            
-            for (let i = 0; i <= fullResponse.length; i++) {
-                if (abortController.signal.aborted) {
-                    console.log('🛑 Generación cancelada por el usuario');
-                    break;
-                }
-                
-                currentText = fullResponse.substring(0, i);
-                streamingTextDiv.textContent = currentText;
-                streamingMessageDiv.scrollIntoView({ behavior: 'smooth' });
-                
-                // Pequeña pausa para simular streaming
-                if (i < fullResponse.length) {
-                    await new Promise(resolve => setTimeout(resolve, 20));
-                }
-            }
-            
-            accumulatedText = fullResponse;
-            
-            // Usar los datos reales del modelo si están disponibles
-            if (data.tokens) {
-                tokensGenerated = data.tokens;
-            }
-        } else {
-            throw new Error('No se recibió respuesta del modelo');
-        }
-        
-        const endTime = performance.now();
-        const duration = ((endTime - startTime) / 1000).toFixed(2);
-        
-        console.log('📊 Texto acumulado final:', accumulatedText.length, 'chars');
-        if (accumulatedText.length === 0) {
-            console.error('❌ ERROR: No se acumuló ningún texto');
-        }
-        
-        updateServerStatus('connected', 'Conectado');
-        
-        // Si no recibió stream, intentar parsear respuesta completa
-        if (!accumulatedText && buffer) {
-            try {
-                const data = JSON.parse(buffer);
-                accumulatedText = data.content || '';
-                tokensGenerated = data.tokens_predicted || 0;
-                tokensEvaluated = data.tokens_evaluated || 0;
-                streamingTextDiv.innerHTML = formatMessage(accumulatedText);
-            } catch (e) {
-                console.error('Error parseando respuesta:', e);
-            }
-        }
-        
-        // Limpiar la respuesta de tokens no deseados agresivamente (FINAL)
-        accumulatedText = accumulatedText
-            // Tokens de control y metadata
-            .replace(/<\|im_end\|>/g, '')
-            .replace(/<\|end_of_turn\|>/g, '')
-            .replace(/<end_of_turn>/g, '')
-            .replace(/<model[^>]*>/g, '')
-            .replace(/<user[^>]*>/g, '')
-            .replace(/<bot[^>]*>/g, '')
-            .replace(/<system[^>]*>/g, '')
-            .replace(/<im_persona[^>]*>/g, '')
-            .replace(/\[INST\]/g, '')
-            .replace(/\[\/INST\]/g, '')
-            .replace(/\<\>/g, '')
-            .replace(/\<s\>/g, '')
-            .replace(/\<\/s\>/g, '')
-            // Tags HTML
-            .replace(/<\/?p>/gi, '')
-            .replace(/<\/?div>/gi, '')
-            .replace(/<\/?span>/gi, '')
-            .replace(/<\/?br>/gi, '')
-            .replace(/<img[^>]*>/gi, '')
-            .replace(/<audio[^>]*>/gi, '')
-            .replace(/<video[^>]*>/gi, '')
-            // Metadata
-            .replace(/Respuesta:/g, '')
-            .replace(/Puntuación:/g, '')
-            .replace(/Explicacion:/g, '')
-            .replace(/\{-[^}]*\}/g, '')
-            .replace(/\{--\}/g, '')
-            .replace(/\\\{-\}/g, '')
-            .replace(/\bChatGPT\b/g, 'Capibara6')
-            .replace(/\bBing\b/g, 'Capibara6')
-            // .replace(/\bMicrosoft\b/g, 'Anachroni s.coop')  // Deshabilitado
-            // .replace(/\bOpenAI\b/g, 'Anachroni s.coop')  // Deshabilitado
-            .replace(/\bClaude\b/g, 'Capibara6')
-            .replace(/\bAnthropic\b/g, 'Anachroni s.coop')
-            // Artefactos de código
-            .replace(/`;$/gm, '')
-            .replace(/^const query = `/gm, '')
-            .replace(/^const /gm, '')
-            .replace(/^let /gm, '')
-            .replace(/^var /gm, '')
-            // Instrucciones filtradas (solo si empiezan línea)
-            .replace(/^Responde de forma clara.*/gim, '')
-            .replace(/^Separa párrafos.*/gim, '')
-            .replace(/^No uses acrónimos.*/gim, '')
-            .replace(/^La respuesta debe tener.*/gim, '')
-            .replace(/^\(Inglés estadounidense.*/gim, '')
-            .replace(/^usando un estilo conversacional.*/gim, '')
-            .replace(/^máximo\s*\d+\s*palabras.*/gim, '')
-            .replace(/^Resumen:\s*Combina\s+\w+\s+para crear.*/gim, '')
-            .replace(/html<!DOCTYPE/g, '<!DOCTYPE')
-            .replace(/html</g, '<')
-            .replace(/php</g, '<')
-            .replace(/javascript</g, '<')
-            .replace(/```\n```/g, '```')
-            // Tags HTML incompletos
-            .replace(/<\/us$/gi, '')
-            .replace(/<\w+$/gi, '')
-            .replace(/\(<$/gi, '')
-            // Código LaTeX y matemático
-            .replace(/\\textbackslash.*/gi, '')
-            .replace(/\\begin\{.*?\}.*/gi, '')
-            .replace(/\\end\{.*?\}.*/gi, '')
-            .replace(/\\hline.*/gi, '')
-            .replace(/\{-\}\s*\\.*/gi, '')
-            // Palabras sin sentido repetidas
-            .replace(/\b(\w{5,})\1+\b/gi, '')
-            .replace(/[höøåäöüß]{3,}/gi, '')
-            .trim();
-        
-        // Calcular estadísticas
-        if (tokensGenerated === 0) {
-            tokensGenerated = accumulatedText.split(' ').length; // Estimación simple si no tenemos datos del modelo
-        }
-        const tokensEvaluated = 0; // No disponible en nuestro formato
-        const tokensPerSecond = duration > 0 ? (tokensGenerated / parseFloat(duration)).toFixed(1) : '0';
-        const totalTokens = tokensGenerated + tokensEvaluated;
-        const modelName = 'capibara6';
-        
-        // Quitar clase streaming (elimina cursor parpadeante)
-        streamingMessageDiv.classList.remove('streaming');
-        
-        // Agregar estadísticas y botones
-        addStatsToMessage(streamingMessageDiv, {
-            duration: duration,
-            tokens: tokensGenerated,
-            tokensPerSecond: tokensPerSecond,
-            promptTokens: tokensEvaluated,
-            totalTokens: totalTokens,
-            model: modelName
-        });
-        
-        // Guardar mensaje
-        saveMessage('assistant', accumulatedText);
-        
-    } catch (error) {
-        // Si fue abortado por el usuario, no mostrar error
-        if (error.name === 'AbortError') {
-            console.log('⏹️ Generación cancelada por el usuario');
-            updateServerStatus('connected', 'Cancelado');
-            
-            // Guardar lo que se generó hasta ahora
-            if (accumulatedText && streamingMessageDiv) {
-                streamingMessageDiv.classList.remove('streaming');
-                addStatsToMessage(streamingMessageDiv, {
-                    duration: ((performance.now() - startTime) / 1000).toFixed(2),
-                    tokens: 0,
-                    tokensPerSecond: '0',
-                    promptTokens: 0,
-                    totalTokens: 0,
-                    model: 'capibara6'
-                });
-                saveMessage('assistant', accumulatedText.trim() + ' [Cancelado]');
-            } else if (streamingMessageDiv) {
-                streamingMessageDiv.remove();
-            }
-        } else {
-            updateServerStatus('error', 'Error');
-            console.error('Error al conectar con el modelo:', error);
-            
-            // Eliminar mensaje de streaming si existe
-            if (streamingMessageDiv) {
-                streamingMessageDiv.remove();
-            }
-            
-            // Mensaje de error amigable
-            const errorMessage = `Lo siento, no pude conectar con el modelo de IA. Error: ${error.message}\n\nPor favor, verifica que el servidor esté activo.`;
-            appendMessage('assistant', errorMessage);
-        }
-    }
-    
-    isTyping = false;
-    setSendButtonToSend();
-    abortController = null;
-}
-
-
-/**
- * Detecta y elimina repeticiones de párrafos completos
- */
-function removeRepetitions(text) {
-    // Dividir en oraciones (aproximadamente)
-    const sentences = text.split(/(?<=[.!?])\s+/);
-    const seen = new Set();
-    const unique = [];
-    
-    for (const sentence of sentences) {
-        const normalized = sentence.trim().toLowerCase();
-        // Si la oración es muy corta o ya la vimos, saltarla
-        if (normalized.length < 20 || seen.has(normalized)) {
-            continue;
-        }
-        seen.add(normalized);
-        unique.push(sentence);
-    }
-    
-    return unique.join(' ');
-}
-
-/**
- * Mejora automáticamente el formato si el modelo no lo hizo
- */
-function autoImproveFormatting(text) {
-    // Si ya tiene formato markdown, no tocar
-    if (text.includes('**') || text.includes('##') || text.includes('\n-') || text.includes('\n1.')) {
-        return text;
-    }
-    
-    // Detectar listas implícitas (textos que empiezan con palabras enumerativas)
-    const listPatterns = [
-        /(\d+\.\s+[A-Z])/g,  // "1. Algo"
-        /(Primero|Segundo|Tercero|Cuarto|Quinto)[,:]?\s/gi,
-        /(En primer lugar|En segundo lugar|Por último)[,:]?\s/gi
-    ];
-    
-    for (const pattern of listPatterns) {
-        if (pattern.test(text)) {
-            // Convertir a lista numerada
-            text = text.replace(/(\d+)\.\s+([A-ZÁÉÍÓÚ])/g, '\n\n$1. **$2');
-            break;
-        }
-    }
-    
-    // Separar párrafos largos (más de 300 caracteres sin punto y seguido)
-    text = text.replace(/([.!?])\s+([A-ZÁÉÍÓÚ])/g, '$1\n\n$2');
-    
-    // Detectar conceptos técnicos y ponerlos en negrita
-    const technicalTerms = [
-        'Transformer', 'Mamba', 'arquitectura', 'algoritmo', 'modelo',
-        'atención', 'secuencia', 'híbrido', 'eficiente', 'robusta',
-        'transformer', 'mamba', 'seq2seq', 'preentrenamiento', 'GPT'
-    ];
-    
-    for (const term of technicalTerms) {
-        const regex = new RegExp(`\\b(${term})\\b`, 'gi');
-        // Solo aplicar si la palabra no está ya en negrita
-        if (!text.includes(`**${term}**`)) {
-            let count = 0;
-            text = text.replace(regex, (match) => {
-                count++;
-                // Solo en negrita la primera mención
-                return count === 1 ? `**${match}**` : match;
-            });
-        }
-    }
-    
-    // Resumen automático DESHABILITADO (genera texto sin sentido con Gemma)
-    // const wordCount = text.split(/\s+/).length;
-    // const paragraphCount = text.split(/\n\n+/).length;
-    // 
-    // if (wordCount > 400 || paragraphCount > 4) {
-    //     if (!text.match(/\b(resumen|en resumen|resumiendo)\b/i)) {
-    //         const summary = generateAutoSummary(text);
-    //         if (summary && summary.length > 10) {
-    //             text += '\n\n---\n\n**Resumen:** ' + summary;
-    //         }
-    //     }
-    // }
-    
-    return text;
-}
-
-/**
- * Genera un resumen automático de la respuesta
- */
-function generateAutoSummary(text) {
-    // Extraer las primeras oraciones significativas
-    const sentences = text.split(/(?<=[.!?])\s+/);
-    const firstSentence = sentences[0] || '';
-    
-    // Buscar conceptos clave (palabras en negrita o términos técnicos)
-    const keyConcepts = [];
-    const boldMatches = text.match(/\*\*([^*]+)\*\*/g);
-    if (boldMatches && boldMatches.length > 0) {
-        // Extraer hasta 3 conceptos principales
-        for (let i = 0; i < Math.min(3, boldMatches.length); i++) {
-            keyConcepts.push(boldMatches[i].replace(/\*\*/g, ''));
-        }
-    }
-    
-    // Construir resumen breve
-    if (keyConcepts.length > 0) {
-        return `Combina ${keyConcepts.join(', ')} para crear una solución efectiva.`;
-    } else {
-        // Si no hay conceptos en negrita, usar primera oración resumida
-        const words = firstSentence.split(/\s+/).slice(0, 20);
-        return words.join(' ') + (firstSentence.split(/\s+/).length > 20 ? '...' : '');
-    }
-}
-
-function formatMessage(content) {
-    // Limpiar repeticiones antes de formatear
-    content = removeRepetitions(content);
-    
-    // Auto-mejorar formato si el modelo no lo hizo
-    content = autoImproveFormatting(content);
-    
-    // Auto-detectar código sin delimitadores y envolverlo
-    content = autoFormatCode(content);
-    
-    // Configurar marked.js con opciones mejoradas para formateo
-    if (typeof marked !== 'undefined') {
-        marked.setOptions({
-            breaks: true,        // Convertir \n en <br>
-            gfm: true,          // GitHub Flavored Markdown
-            headerIds: false,   // No generar IDs en headers
-            mangle: false,      // No mangle emails
-            pedantic: false,    // No modo pedantic (permite mejor formateo)
-            smartLists: true,   // Mejorar detección de listas
-            smartypants: false, // No convertir comillas
-            highlight: function(code, lang) {
-                if (lang && typeof hljs !== 'undefined' && hljs.getLanguage(lang)) {
-                    try {
-                        return hljs.highlight(code, { language: lang }).value;
-                    } catch (err) {
-                        console.error(err);
-                    }
-                }
-                return code;
-            }
-        });
-        
-        // Renderizar markdown
-        const html = marked.parse(content);
-        return html;
-    }
-    
-    // Fallback si marked.js no está disponible
-    let formatted = escapeHtml(content);
-    formatted = formatted.replace(/\*\*(.+?)\*\*/g, '<strong>$1</strong>');
-    formatted = formatted.replace(/\*(.+?)\*/g, '<em>$1</em>');
-    formatted = formatted.replace(/```(\w+)?\n([\s\S]+?)```/g, '<pre><code>$2</code></pre>');
-    formatted = formatted.replace(/`(.+?)`/g, '<code>$1</code>');
-    formatted = formatted.replace(/\n/g, '<br>');
-    
-    return formatted;
-}
-
-function autoFormatCode(content) {
-    // Si ya tiene bloques de código, no hacer nada
-    if (content.includes('```')) {
-        return content;
-    }
-    
-    // Detectar PHP (class, function __construct, $this->, etc.)
-    if (content.includes('class ') && (content.includes('$this->') || content.includes('private $') || content.includes('public function'))) {
-        // Buscar donde empieza y termina el código PHP
-        const classStart = content.indexOf('class ');
-        const lastBrace = content.lastIndexOf('}');
-        
-        if (classStart >= 0 && lastBrace > classStart) {
-            const phpCode = content.substring(classStart, lastBrace + 1);
-            const before = content.substring(0, classStart);
-            const after = content.substring(lastBrace + 1);
-            
-            content = before + '\n```php\n' + phpCode + '\n```\n' + after;
-            return content;
-        }
-    }
-    
-    // Detectar HTML (<!DOCTYPE, <html>, etc.)
-    const htmlPattern = /<!DOCTYPE[^>]*>[\s\S]*<\/html>/gi;
-    if (htmlPattern.test(content)) {
-        const match = content.match(htmlPattern);
-        if (match) {
-            content = content.replace(match[0], '\n```html\n' + match[0] + '\n```\n');
-            return content;
-        }
-    }
-    
-    // Detectar tags HTML sueltos (múltiples tags)
-    const htmlTagPattern = /<[a-z]+[^>]*>[\s\S]*?<\/[a-z]+>/gi;
-    const htmlMatches = content.match(htmlTagPattern);
-    if (htmlMatches && htmlMatches.length > 2) {
-        // Si hay más de 2 tags HTML, probablemente es código HTML
-        const firstTag = content.indexOf('<');
-        const lastCloseTag = content.lastIndexOf('>');
-        if (firstTag >= 0 && lastCloseTag > firstTag) {
-            const htmlCode = content.substring(firstTag, lastCloseTag + 1);
-            content = content.substring(0, firstTag) + 
-                     '\n```html\n' + htmlCode + '\n```\n' + 
-                     content.substring(lastCloseTag + 1);
-            return content;
-        }
-    }
-    
-    // Detectar bloques de código JavaScript
-    const functionPattern = /function\s+\w+\s*\([^)]*\)\s*\{[^}]+\}/g;
-    if (functionPattern.test(content)) {
-        content = content.replace(functionPattern, (match) => {
-            return '\n```javascript\n' + match + '\n```\n';
-        });
-    }
-    
-    // Detectar Python
-    const pythonPattern = /def\s+\w+\s*\([^)]*\):[^\n]+/g;
-    if (pythonPattern.test(content)) {
-        content = content.replace(pythonPattern, (match) => {
-            return '\n```python\n' + match + '\n```\n';
-        });
-    }
-    
-    return content;
-}
-
-function clearMessages() {
-    messagesContainer.innerHTML = '';
-}
-
-function saveMessage(role, content) {
-    if (!currentChatId) return;
-    
-    const chat = chats.find(c => c.id === currentChatId);
-    if (!chat) return;
-    
-    chat.messages.push({ role, content, timestamp: new Date().toISOString() });
-    chat.updatedAt = new Date().toISOString();
-    
-    saveChatsToStorage();
-}
-
-function copyMessageContent(content) {
-    // Limpiar formato HTML antes de copiar
-    const tempDiv = document.createElement('div');
-    tempDiv.innerHTML = content;
-    const textContent = tempDiv.textContent || tempDiv.innerText;
-    
-    navigator.clipboard.writeText(textContent).then(() => {
-        // Mostrar feedback visual
-        console.log('✅ Contenido copiado al portapapeles');
-    }).catch(err => {
-        console.error('Error al copiar:', err);
-    });
-}
-
-async function regenerateResponse() {
-    if (!lastUserMessage || isTyping) {
-        console.log('No hay mensaje para regenerar o el modelo está generando');
-        return;
-    }
-    
-    // Encontrar y eliminar el último mensaje del asistente
-    const messages = messagesContainer.querySelectorAll('.message.assistant');
-    if (messages.length > 0) {
-        const lastAssistantMessage = messages[messages.length - 1];
-        lastAssistantMessage.remove();
-        
-        // Eliminar también del chat guardado
-        const chat = chats.find(c => c.id === currentChatId);
-        if (chat && chat.messages.length > 0) {
-            // Eliminar el último mensaje si es del asistente
-            const lastMsg = chat.messages[chat.messages.length - 1];
-            if (lastMsg.role === 'assistant') {
-                chat.messages.pop();
-                saveChatsToStorage();
-            }
-        }
-    }
-    
-    // Generar nueva respuesta
-    await simulateAssistantResponse(lastUserMessage);
-}
-
-// ============================================
-// Gestión de Estado
-// ============================================
-function showEmptyState() {
-    emptyState.style.display = 'flex';
-    chatArea.style.display = 'none';
-}
-
-function showChatArea() {
-    emptyState.style.display = 'none';
-    chatArea.style.display = 'flex';
-}
-
-function startNewChatWithPrompt(prompt) {
-    createNewChat();
-    messageInput.value = prompt;
-    handleInputChange();
-    messageInput.focus();
-}
-
-// ============================================
-// Almacenamiento Local
-// ============================================
-function saveChatsToStorage() {
-    try {
-        localStorage.setItem('capibara6-chats', JSON.stringify(chats));
-    } catch (e) {
-        console.error('Error saving chats:', e);
-    }
-}
-
-function loadChatsFromStorage() {
-    try {
-        const stored = localStorage.getItem('capibara6-chats');
-        if (stored) {
-            chats = JSON.parse(stored);
-        }
-    } catch (e) {
-        console.error('Error loading chats:', e);
-        chats = [];
-    }
-}
-
-// ============================================
-// Modal de Configuración
-// ============================================
-function openSettingsModal() {
-    const modal = document.getElementById('settings-modal');
-    if (modal) {
-        modal.style.display = 'flex';
-    }
-}
-
-function closeSettingsModal() {
-    const modal = document.getElementById('settings-modal');
-    if (modal) {
-        modal.style.display = 'none';
-    }
-}
-
-// Cerrar modal al hacer click fuera
-document.addEventListener('click', (e) => {
-    const modal = document.getElementById('settings-modal');
-    if (modal && e.target === modal) {
-        closeSettingsModal();
-    }
-});
-
-// ============================================
-// Manejo de Archivos
-// ============================================
-function handleFileSelect(event) {
-    const files = Array.from(event.target.files);
-    
-    files.forEach(file => {
-        // Validar tamaño (máximo 10MB)
-        if (file.size > 10 * 1024 * 1024) {
-            alert(`El archivo ${file.name} es demasiado grande. Máximo 10MB.`);
-            return;
-        }
-        
-        attachedFiles.push(file);
-    });
-    
-    updateAttachmentsPreview();
-    updateSendButtonState();
-    
-    // Limpiar input para permitir seleccionar el mismo archivo otra vez
-    fileInput.value = '';
-}
-
-function updateAttachmentsPreview() {
-    if (attachedFiles.length === 0) {
-        attachmentsPreview.style.display = 'none';
-        attachmentsPreview.innerHTML = '';
-        return;
-    }
-    
-    attachmentsPreview.style.display = 'flex';
-    attachmentsPreview.innerHTML = '';
-    
-    attachedFiles.forEach((file, index) => {
-        const isImage = file.type.startsWith('image/');
-        const itemDiv = document.createElement('div');
-        itemDiv.className = `attachment-item ${isImage ? 'image' : ''}`;
-        
-        if (isImage) {
-            // Previsualización de imagen
-            const reader = new FileReader();
-            reader.onload = (e) => {
-                itemDiv.innerHTML = `
-                    <img src="${e.target.result}" alt="${file.name}" class="attachment-image">
-                    <button class="attachment-remove" data-index="${index}">
-                        <i data-lucide="x" style="width: 12px; height: 12px;"></i>
-                    </button>
-                `;
-                if (typeof lucide !== 'undefined') {
-                    lucide.createIcons();
-                }
-            };
-            reader.readAsDataURL(file);
-        } else {
-            // Ícono para documentos
-            const icon = getFileIcon(file.name);
-            itemDiv.innerHTML = `
-                <div class="attachment-icon">
-                    <i data-lucide="${icon}" style="width: 16px; height: 16px;"></i>
-                </div>
-                <div class="attachment-info">
-                    <div class="attachment-name">${file.name}</div>
-                    <div class="attachment-size">${formatFileSize(file.size)}</div>
-                </div>
-                <button class="attachment-remove" data-index="${index}">
-                    <i data-lucide="x" style="width: 12px; height: 12px;"></i>
-                </button>
-            `;
-        }
-        
-        attachmentsPreview.appendChild(itemDiv);
-        
-        if (typeof lucide !== 'undefined') {
-            lucide.createIcons();
-        }
-    });
-    
-    // Agregar event listeners para eliminar archivos
-    document.querySelectorAll('.attachment-remove').forEach(btn => {
-        btn.addEventListener('click', (e) => {
-            const index = parseInt(btn.getAttribute('data-index'));
-            removeAttachment(index);
-        });
-    });
-}
-
-function removeAttachment(index) {
-    attachedFiles.splice(index, 1);
-    updateAttachmentsPreview();
-    updateSendButtonState();
-}
-
-function getFileIcon(filename) {
-    const ext = filename.split('.').pop().toLowerCase();
-    const iconMap = {
-        'pdf': 'file-text',
-        'doc': 'file-text',
-        'docx': 'file-text',
-        'txt': 'file-text',
-        'csv': 'table',
-        'xlsx': 'table',
-        'xls': 'table',
-        'pptx': 'presentation',
-        'ppt': 'presentation',
-        'zip': 'archive',
-        'rar': 'archive',
-    };
-    return iconMap[ext] || 'file';
-}
-
-function formatFileSize(bytes) {
-    if (bytes === 0) return '0 Bytes';
-    const k = 1024;
-    const sizes = ['Bytes', 'KB', 'MB'];
-    const i = Math.floor(Math.log(bytes) / Math.log(k));
-    return Math.round(bytes / Math.pow(k, i) * 100) / 100 + ' ' + sizes[i];
-}
-
-// ============================================
-// Estado del Servidor
-// ============================================
-async function checkServerConnection() {
-    try {
-        updateServerStatus('connecting', 'Verificando...');
-        
-        const response = await fetch(MODEL_CONFIG.serverUrl, {
-            method: 'POST',
-            headers: {
-                'Content-Type': 'application/json',
-            },
-            body: JSON.stringify({
-                prompt: '<bos><start_of_turn>user\ntest<end_of_turn>\n<start_of_turn>model\n',
-                n_predict: 1
-            })
-        });
-        
-        if (response.ok) {
-            updateServerStatus('connected', 'Conectado');
-            console.log('✅ Servidor conectado');
-        } else {
-            updateServerStatus('error', 'Error');
-            console.error('❌ Error de conexión:', response.status);
-        }
-    } catch (error) {
-        updateServerStatus('error', 'Sin conexión');
-        console.error('❌ No se pudo conectar al servidor:', error);
-    }
-}
-
-function updateServerStatus(status, text) {
-    if (!statusLed || !statusText) return;
-    
-    // Limpiar clases previas
-    statusLed.classList.remove('connected', 'error', 'connecting');
-    statusText.classList.remove('connected', 'error', 'connecting');
-    
-    // Agregar nueva clase
-    statusLed.classList.add(status);
-    statusText.classList.add(status);
-    statusText.textContent = text;
-}
-
-function showConsensusInfo() {
-    const info = `
-╔═══════════════════════════════════╗
-║   INFORMACIÓN DE CONSENSO         ║
-╚═══════════════════════════════════╝
-
-🌐 Modelos Activos: 1
-📍 Servidor: 34.175.89.158:8080
-🤖 Modelo: Capibara6 (base: Gemma3-12B)
-
-⚙️ CONFIGURACIÓN ACTUAL:
-├─ Temperature: 0.6
-├─ Max Tokens: 100
-├─ Repeat Penalty: 1.3
-├─ Top-p: 0.85
-└─ Streaming: Activado
-
-💡 SISTEMA DE CONSENSO:
-🟡 MODO BETA - Capibara6 Consensus
-El sistema actualmente usa un solo modelo.
-Para activar consenso entre múltiples modelos,
-se pueden configurar servidores adicionales
-en el futuro.
-
-📊 CALIDAD DE RESPUESTAS:
-Si las respuestas mezclan idiomas o son
-incoherentes, considera:
-• Reducir temperature
-• Aumentar repeat_penalty
-• Ajustar el system prompt
-• Usar modo de consenso con múltiples modelos
-    `.trim();
-    
-    alert(info);
-    console.log('📊 Información de consenso:', {
-        models: 1,
-        server: MODEL_CONFIG.serverUrl,
-        params: MODEL_CONFIG.defaultParams
-    });
-}
-
-function updateConsensusCount(count) {
-    if (consensusCount) {
-        consensusCount.textContent = count;
-        
-        // Cambiar color según número de modelos
-        if (count > 1) {
-            consensusIndicator.style.borderColor = '#10a37f';
-        } else {
-            consensusIndicator.style.borderColor = '#3d3d3d';
-        }
-        
-        // Actualizar tooltip con información de beta
-        consensusIndicator.title = `🟡 MODO BETA - Capibara6 Consensus\nModelos activos: ${count}\nServidor: 34.175.89.158:8080\nModelo: Capibara6 (base: Gemma3-12B)`;
-    }
-}
-
-// ============================================
-// Utilidades
-// ============================================
-function generateId() {
-    return Date.now().toString(36) + Math.random().toString(36).substr(2);
-}
-
-function escapeHtml(text) {
-    const div = document.createElement('div');
-    div.textContent = text;
-    return div.innerHTML;
-}
-
-// ============================================
-// Inicialización cuando el DOM está listo
-// ============================================
-if (document.readyState === 'loading') {
-    document.addEventListener('DOMContentLoaded', function() {
-        // Verificar autenticación primero (DESHABILITADO por ahora)
-        // if (!checkAuthentication()) {
-        //     return; // Redirigir a login si no está autenticado
-        // }
-        
-        init();
-    });
-} else {
-    init();
-}
-
-// ============================================
-// Authentication Functions
-// ============================================
-function checkAuthentication() {
-    const token = localStorage.getItem('auth_token');
-    const userData = localStorage.getItem('user_data');
-    
-    if (!token || !userData) {
-        // No está autenticado, redirigir a login
-        window.location.href = 'login.html';
-        return false;
-    }
-    
-    // Verificar si el token es válido (opcional, para desarrollo)
-    try {
-        const user = JSON.parse(userData);
-        updateUserInterface(user);
-        return true;
-    } catch (error) {
-        console.error('Error parsing user data:', error);
-        localStorage.removeItem('auth_token');
-        localStorage.removeItem('user_data');
-        window.location.href = 'login.html';
-        return false;
-    }
-}
-
-function updateUserInterface(user) {
-    // Actualizar la interfaz con información del usuario
-    const userInfo = document.getElementById('user-info');
-    if (userInfo) {
-        userInfo.innerHTML = `
-            <img src="${getUserAvatar(user)}" alt="${user.name}" class="user-avatar">
-            <div class="user-details">
-                <span class="user-name">${user.name}</span>
-                <span class="user-provider">${user.provider}</span>
-            </div>
-        `;
-    }
-    
-    // Agregar botón de logout
-    const sidebar = document.querySelector('.sidebar');
-    if (sidebar && !document.getElementById('logout-btn')) {
-        const logoutBtn = document.createElement('button');
-        logoutBtn.id = 'logout-btn';
-        logoutBtn.className = 'logout-btn';
-        logoutBtn.innerHTML = `
-            <i data-lucide="log-out"></i>
-            <span>Cerrar Sesión</span>
-        `;
-        logoutBtn.onclick = logout;
-        sidebar.appendChild(logoutBtn);
-        lucide.createIcons();
-    }
-}
-
-function getUserAvatar(user) {
-    if (user.provider === 'github') {
-        return `https://github.com/${user.name}.png?size=32`;
-    } else if (user.provider === 'google') {
-        return `https://ui-avatars.com/api/?name=${encodeURIComponent(user.name)}&background=10a37f&color=fff&size=32`;
-    } else {
-        return `https://ui-avatars.com/api/?name=${encodeURIComponent(user.name)}&background=10a37f&color=fff&size=32`;
-    }
-}
-
-function logout() {
-    if (confirm('¿Estás seguro de que quieres cerrar sesión?')) {
-        localStorage.removeItem('auth_token');
-        localStorage.removeItem('user_data');
-        window.location.href = 'login.html';
-    }
-}
-
-// Exportar funciones para uso global
-window.closeSettingsModal = closeSettingsModal;
-window.logout = logout;
-
-// ============================================
-// Importar función de cambio de idioma si existe
-// ============================================
-if (typeof window.capibaraLanguage !== 'undefined') {
-    window.changeLanguage = window.capibaraLanguage.switch;
-}
-=======
-// ============================================
-// Chat Application - Capibara6
-// ============================================
-
-// Configuración del sistema de consenso (comentado por ahora, usar modelo original)
-    const CONSENSUS_CONFIG = {
-        serverUrl: 'https://www.capibara6.com/api/consensus/query',
-    fallbackUrl: 'http://34.175.104.187:8080/completion',  // IP actualizada
-    enabled: false, // Deshabilitado por ahora
-    defaultTemplate: 'general',
-    selectedModels: ['capibara6']
-};
-
-// Configuración del modelo original
-    const MODEL_CONFIG = {
-        // Obtener la URL del backend desde CHATBOT_CONFIG si está disponible
-        serverUrl: typeof CHATBOT_CONFIG !== 'undefined' && CHATBOT_CONFIG.MODEL_CONFIG
-            ? CHATBOT_CONFIG.MODEL_CONFIG.serverUrl
-            : (window.location.hostname === 'localhost' || window.location.hostname === '127.0.0.1'
-                ? (typeof CHATBOT_CONFIG !== 'undefined' && CHATBOT_CONFIG.BACKEND_URL
-                    ? `${CHATBOT_CONFIG.BACKEND_URL}/api/chat`
-                    : 'http://34.12.166.76:5001/api/chat')  // VM bounty2 - Backend con Ollama
-                : 'https://www.capibara6.com/api/chat'), // Producción
-    systemPrompt: 'Eres Capibara6, un asistente experto en tecnología, programación e IA. Responde de forma clara, estructurada y en español.',  // System prompt mejorado
-    defaultParams: {
-        n_predict: 200,  // Optimizado para respuestas completas pero no excesivas
-        temperature: 0.8,  // Aumentado para más creatividad y diversidad
-        top_p: 0.9,  // Aumentado para mejor diversidad de respuestas
-        repeat_penalty: 1.1,  // Mantenido bajo para evitar repeticiones excesivas
-        presence_penalty: 0.0,  // Deshabilitado (causaba respuestas extrañas)
-        frequency_penalty: 0.0,  // Deshabilitado (causaba respuestas extrañas)
-        stop: [
-            "Usuario:",
-            "Capibara6:",
-            "<end_of_turn>",
-            "<|end_of_turn|>",
-            "<|im_end|>",
-            "\n\n"
-        ]
-    }
-};
-
-// Estado de la aplicación
-let currentChatId = null;
-let chats = [];
-let isTyping = false;
-let attachedFiles = [];
-let lastUserMessage = null;
-let abortController = null;
-
-// Estado del consenso (deshabilitado por ahora)
-let availableModels = ['capibara6'];
-let availableTemplates = ['general'];
-let selectedTemplate = 'general';
-let selectedModels = ['capibara6'];
-let consensusEnabled = false;
-
-// Elementos del DOM
-const sidebar = document.getElementById('sidebar');
-const sidebarOverlay = document.getElementById('sidebar-overlay');
-const sidebarToggle = document.getElementById('sidebar-toggle');
-const sidebarToggleHeader = document.getElementById('sidebar-toggle-header');
-const newChatBtn = document.getElementById('new-chat-btn');
-const emptyState = document.getElementById('empty-state');
-const chatArea = document.getElementById('chat-area');
-const messagesContainer = document.getElementById('messages-container');
-const messageInput = document.getElementById('message-input');
-const sendBtn = document.getElementById('send-btn');
-const attachBtn = document.getElementById('attach-btn');
-const fileInput = document.getElementById('file-input');
-const attachmentsPreview = document.getElementById('attachments-preview');
-const chatsToday = document.getElementById('chats-today');
-const chatsPrevious = document.getElementById('chats-previous');
-const statusLed = document.getElementById('status-led');
-const statusText = document.getElementById('status-text');
-const consensusIndicator = document.getElementById('consensus-indicator');
-const consensusCount = document.getElementById('consensus-count');
-
-// ============================================
-// Inicialización
-// ============================================
-function init() {
-    console.log('🚀 Iniciando Capibara6 Chat...');
-    loadChatsFromStorage();
-    setupEventListeners();
-    console.log('✅ Event listeners configurados');
-    updateChatsList();
-    restoreSidebarState();
-    
-    // Aplicar idioma guardado
-    const savedLang = localStorage.getItem('preferred-language') || 'es';
-    if (typeof changeLanguage === 'function') {
-        changeLanguage(savedLang);
-    }
-    
-    // Verificar conexión al servidor
-    checkServerConnection();
-    
-    // TTS ya inicializado automáticamente en tts-integration.js
-    
-    // Cargar configuración del consenso (comentado por ahora)
-    // loadConsensusConfig();
-    
-    // Click en indicador de consenso para ver info
-    if (consensusIndicator) {
-        consensusIndicator.addEventListener('click', showConsensusInfo);
-    }
-    
-    // Actualizar contador de consenso con 1 modelo
-    updateConsensusCount(1);
-    
-    // Cerrar sidebar al hacer click en el overlay
-    if (sidebarOverlay) {
-        sidebarOverlay.addEventListener('click', () => {
-            closeSidebar();
-        });
-    }
-    
-    // Manejar cambio de tamaño de ventana
-    window.addEventListener('resize', () => {
-        const isMobile = window.innerWidth <= 768;
-        const isHidden = sidebar.classList.contains('hidden');
-        
-        // Si cambiamos de móvil a desktop y el sidebar está visible, quitar overlay
-        if (!isMobile && !isHidden && sidebarOverlay) {
-            sidebarOverlay.classList.remove('active');
-        }
-        
-        // Si cambiamos de desktop a móvil y el sidebar está visible, mostrar overlay
-        if (isMobile && !isHidden && sidebarOverlay) {
-            sidebarOverlay.classList.add('active');
-        }
-    });
-    
-    console.log('✅ Chat app initialized');
-}
-
-// ============================================
-// Event Listeners
-// ============================================
-function setupEventListeners() {
-    // Sidebar toggle
-    if (sidebarToggle) {
-        sidebarToggle.addEventListener('click', toggleSidebar);
-    }
-    if (sidebarToggleHeader) {
-        sidebarToggleHeader.addEventListener('click', toggleSidebar);
-    }
-    
-    // Nueva conversación
-    if (newChatBtn) {
-        newChatBtn.addEventListener('click', createNewChat);
-    }
-    
-    // Input de mensaje
-    if (messageInput) {
-        messageInput.addEventListener('input', handleInputChange);
-        messageInput.addEventListener('keydown', handleKeyDown);
-    }
-    
-    // Enviar mensaje o detener generación
-    if (sendBtn) {
-        sendBtn.addEventListener('click', () => {
-            console.log('🖱️ Botón de envío clickeado');
-            if (isTyping) {
-                console.log('⏹️ Deteniendo generación...');
-                stopGeneration();
-            } else {
-                console.log('📤 Enviando mensaje...');
-                sendMessage();
-            }
-        });
-    }
-    
-    // Adjuntar archivo
-    if (attachBtn) {
-        attachBtn.addEventListener('click', () => {
-            fileInput.click();
-        });
-    }
-    
-    // Manejar selección de archivos
-    if (fileInput) {
-        fileInput.addEventListener('change', handleFileSelect);
-    }
-    
-    // Selector de plantillas
-    const templateSelect = document.getElementById('template-select');
-    if (templateSelect) {
-        templateSelect.addEventListener('change', (e) => {
-            const templateKey = e.target.value;
-            if (window.applyTemplate) {
-                window.applyTemplate(templateKey);
-                
-                // Actualizar descripción
-                const template = window.TEMPLATE_PROFILES[templateKey];
-                const descEl = document.getElementById('template-description');
-                if (descEl && template) {
-                    descEl.textContent = template.description;
-                }
-            }
-        });
-    }
-    
-    // Botón de estadísticas de plantillas (ahora abre modal detallado)
-    const btnTemplateStats = document.getElementById('show-template-stats');
-    if (btnTemplateStats) {
-        btnTemplateStats.addEventListener('click', () => {
-            if (window.showDetailedStats) {
-                window.showDetailedStats();
-            }
-        });
-    }
-    
-    // Tarjetas de sugerencia
-    document.querySelectorAll('.suggestion-card').forEach(card => {
-        card.addEventListener('click', () => {
-            const prompt = card.getAttribute('data-prompt');
-            if (prompt) {
-                startNewChatWithPrompt(prompt);
-            }
-        });
-    });
-    
-    // Botones de configuración
-    const settingsBtn = document.querySelector('.chat-actions button[title="Configuración"]');
-    if (settingsBtn) {
-        settingsBtn.addEventListener('click', openSettingsModal);
-    }
-    
-    // Selector de idioma en modal
-    const languageSelect = document.getElementById('language-select');
-    if (languageSelect) {
-        languageSelect.addEventListener('change', (e) => {
-            if (typeof changeLanguage === 'function') {
-                changeLanguage(e.target.value);
-            }
-        });
-    }
-    
-    // Pestañas del sidebar
-    document.querySelectorAll('.sidebar-tab').forEach(tab => {
-        tab.addEventListener('click', () => {
-            const targetTab = tab.getAttribute('data-tab');
-            
-            // Desactivar todas las pestañas
-            document.querySelectorAll('.sidebar-tab').forEach(t => t.classList.remove('active'));
-            document.querySelectorAll('.tab-content').forEach(c => c.classList.remove('active'));
-            
-            // Activar la pestaña seleccionada
-            tab.classList.add('active');
-            const tabContent = document.getElementById(`tab-${targetTab}`);
-            if (tabContent) {
-                tabContent.classList.add('active');
-            }
-        });
-    });
-}
-
-// ============================================
-// Gestión de Sidebar
-// ============================================
-function toggleSidebar() {
-    const isHidden = sidebar.classList.contains('hidden');
-    
-    if (isHidden) {
-        openSidebar();
-    } else {
-        closeSidebar();
-    }
-}
-
-function openSidebar() {
-    sidebar.classList.remove('hidden');
-    if (sidebarOverlay) {
-        // En móvil o cuando el sidebar se superpone, mostrar overlay
-        const isMobile = window.innerWidth <= 768;
-        if (isMobile) {
-            sidebarOverlay.classList.add('active');
-        }
-    }
-    localStorage.setItem('sidebar-hidden', 'false');
-}
-
-function closeSidebar() {
-    sidebar.classList.add('hidden');
-    if (sidebarOverlay) {
-        sidebarOverlay.classList.remove('active');
-    }
-    localStorage.setItem('sidebar-hidden', 'true');
-}
-
-// Restaurar estado del sidebar al cargar
-function restoreSidebarState() {
-    const sidebarHidden = localStorage.getItem('sidebar-hidden');
-    
-    // En desktop, mostrar sidebar por defecto
-    // En mobile, ocultar por defecto
-    const isMobile = window.innerWidth <= 768;
-    
-    if (sidebarHidden === 'true' || (sidebarHidden === null && isMobile)) {
-        closeSidebar();
-    } else if (sidebarHidden === 'false' && !isMobile) {
-        openSidebar();
-    } else {
-        closeSidebar();
-    }
-}
-
-// ============================================
-// Gestión de Chats
-// ============================================
-function createNewChat() {
-    const chat = {
-        id: generateId(),
-        title: 'Nueva Conversación',
-        messages: [],
-        createdAt: new Date().toISOString(),
-        updatedAt: new Date().toISOString()
-    };
-    
-    chats.unshift(chat);
-    currentChatId = chat.id;
-    
-    // Limpiar contexto anterior
-    lastUserMessage = null;
-    attachedFiles = [];
-    
-    saveChatsToStorage();
-    updateChatsList();
-    showChatArea();
-    clearMessages();
-    updateAttachmentsPreview();
-    
-    messageInput.focus();
-    
-    console.log('✅ Nuevo chat creado - Contexto limpio');
-}
-
-function loadChat(chatId) {
-    const chat = chats.find(c => c.id === chatId);
-    if (!chat) return;
-    
-    currentChatId = chatId;
-    
-    // Limpiar contexto anterior al cambiar de chat
-    lastUserMessage = null;
-    attachedFiles = [];
-    
-    showChatArea();
-    clearMessages();
-    updateAttachmentsPreview();
-    
-    // Cargar mensajes
-    chat.messages.forEach(msg => {
-        appendMessage(msg.role, msg.content, false);
-    });
-    
-    // Recuperar el último mensaje del usuario para regenerar
-    const userMessages = chat.messages.filter(m => m.role === 'user');
-    if (userMessages.length > 0) {
-        lastUserMessage = userMessages[userMessages.length - 1].content;
-    }
-    
-    // Actualizar título
-    document.getElementById('current-chat-title').textContent = chat.title;
-    
-    // Actualizar lista de chats
-    updateChatsList();
-    
-    console.log('✅ Chat cargado:', chat.title);
-}
-
-function deleteChat(chatId) {
-    if (confirm('¿Estás seguro de que quieres eliminar esta conversación?')) {
-        chats = chats.filter(c => c.id !== chatId);
-        
-        if (currentChatId === chatId) {
-            currentChatId = null;
-            showEmptyState();
-        }
-        
-        saveChatsToStorage();
-        updateChatsList();
-    }
-}
-
-function updateChatsList() {
-    const today = new Date().toDateString();
-    const todayChats = [];
-    const previousChats = [];
-    
-    chats.forEach(chat => {
-        const chatDate = new Date(chat.updatedAt).toDateString();
-        if (chatDate === today) {
-            todayChats.push(chat);
-        } else {
-            previousChats.push(chat);
-        }
-    });
-    
-    chatsToday.innerHTML = todayChats.length > 0 
-        ? todayChats.map(renderChatItem).join('') 
-        : '<div style="padding: 1rem; text-align: center; color: var(--text-muted); font-size: 0.9rem;">No hay conversaciones hoy</div>';
-    
-    chatsPrevious.innerHTML = previousChats.length > 0 
-        ? previousChats.map(renderChatItem).join('') 
-        : '<div style="padding: 1rem; text-align: center; color: var(--text-muted); font-size: 0.9rem;">No hay conversaciones anteriores</div>';
-    
-    // Reattach event listeners
-    document.querySelectorAll('.chat-item').forEach(item => {
-        item.addEventListener('click', (e) => {
-            if (!e.target.closest('.btn-chat-action')) {
-                loadChat(item.dataset.chatId);
-            }
-        });
-    });
-    
-    document.querySelectorAll('.btn-delete-chat').forEach(btn => {
-        btn.addEventListener('click', (e) => {
-            e.stopPropagation();
-            deleteChat(btn.dataset.chatId);
-        });
-    });
-}
-
-function renderChatItem(chat) {
-    const isActive = chat.id === currentChatId;
-    const preview = chat.messages.length > 0 
-        ? chat.messages[chat.messages.length - 1].content.substring(0, 50) + '...'
-        : 'Sin mensajes';
-    
-    return `
-        <div class="chat-item ${isActive ? 'active' : ''}" data-chat-id="${chat.id}">
-            <div class="chat-item-content">
-                <div class="chat-item-title">${escapeHtml(chat.title)}</div>
-                <div class="chat-item-preview">${escapeHtml(preview)}</div>
-            </div>
-            <div class="chat-item-actions">
-                <button class="btn-chat-action btn-delete-chat" data-chat-id="${chat.id}" title="Eliminar">
-                    <i data-lucide="x" style="width: 16px; height: 16px;"></i>
-                </button>
-            </div>
-        </div>
-    `;
-}
-
-// ============================================
-// Gestión de Mensajes
-// ============================================
-function handleInputChange() {
-    // Auto-resize textarea
-    messageInput.style.height = 'auto';
-    messageInput.style.height = messageInput.scrollHeight + 'px';
-    
-    updateSendButtonState();
-}
-
-function updateSendButtonState() {
-    // Enable send button if there's text or files, or if is typing
-    sendBtn.disabled = !isTyping && messageInput.value.trim() === '' && attachedFiles.length === 0;
-}
-
-function setSendButtonToStop() {
-    sendBtn.disabled = false;
-    sendBtn.classList.add('stop-mode');
-    const icon = sendBtn.querySelector('i');
-    if (icon) {
-        icon.setAttribute('data-lucide', 'square');
-        if (typeof lucide !== 'undefined') {
-            lucide.createIcons();
-        }
-    }
-}
-
-function setSendButtonToSend() {
-    sendBtn.classList.remove('stop-mode');
-    const icon = sendBtn.querySelector('i');
-    if (icon) {
-        icon.setAttribute('data-lucide', 'arrow-up');
-        if (typeof lucide !== 'undefined') {
-            lucide.createIcons();
-        }
-    }
-    updateSendButtonState();
-}
-
-function stopGeneration() {
-    if (abortController) {
-        abortController.abort();
-        abortController = null;
-    }
-    
-    isTyping = false;
-    setSendButtonToSend();
-    updateServerStatus('connected', 'Detenido');
-    
-    // Quitar mensaje de streaming si existe
-    const streamingMsg = document.getElementById('streaming-message');
-    if (streamingMsg) {
-        streamingMsg.classList.remove('streaming');
-    }
-    
-    console.log('⏹️ Generación detenida por el usuario');
-}
-
-function handleKeyDown(e) {
-    if (e.key === 'Enter' && !e.shiftKey) {
-        e.preventDefault();
-        sendMessage();
-    }
-}
-
-async function sendMessage() {
-    console.log('🔍 sendMessage() llamada');
-    const content = messageInput.value.trim();
-    console.log('📝 Contenido:', content);
-    console.log('⏳ isTyping:', isTyping);
-    
-    if ((!content && attachedFiles.length === 0) || isTyping) {
-        console.log('❌ Saliendo: sin contenido o está escribiendo');
-        return;
-    }
-    
-    // Crear chat si no existe
-    if (!currentChatId) {
-        createNewChat();
-    }
-    
-    // Construir mensaje con archivos si hay
-    let messageContent = content;
-    if (attachedFiles.length > 0) {
-        const filesList = attachedFiles.map(f => f.name).join(', ');
-        messageContent = content ? `${content}\n\n📎 Archivos adjuntos: ${filesList}` : `📎 Archivos adjuntos: ${filesList}`;
-    }
-    
-    // Guardar el último mensaje del usuario para regeneración
-    lastUserMessage = content || 'Archivos adjuntos';
-    
-    // Agregar mensaje del usuario
-    console.log('📨 Agregando mensaje del usuario:', messageContent);
-    appendMessage('user', messageContent);
-    
-    // Limpiar input y archivos (con pequeño delay para evitar flash visual)
-    setTimeout(() => {
-        messageInput.value = '';
-        messageInput.style.height = 'auto';
-        attachedFiles = [];
-        updateAttachmentsPreview();
-        updateSendButtonState();
-    }, 50);
-    
-    // Guardar mensaje
-    saveMessage('user', messageContent);
-    console.log('💾 Mensaje guardado');
-    
-    // Actualizar título del chat si es el primer mensaje
-    const chat = chats.find(c => c.id === currentChatId);
-    if (chat && chat.messages.length === 1) {
-        chat.title = content.substring(0, 50) + (content.length > 50 ? '...' : '');
-        document.getElementById('current-chat-title').textContent = chat.title;
-        updateChatsList();
-    }
-    
-    // Simular respuesta del asistente
-    console.log('🎬 Llamando a simulateAssistantResponse con:', lastUserMessage);
-    await simulateAssistantResponse(lastUserMessage);
-    console.log('✅ simulateAssistantResponse completada');
-}
-
-function appendMessage(role, content, save = true, stats = null) {
-    console.log(`📝 appendMessage(${role}):`, content.substring(0, 50) + '...');
-    const messageDiv = document.createElement('div');
-    messageDiv.className = `message ${role}`;
-    
-    const isUser = role === 'user';
-    const roleText = isUser ? 'Tú' : 'Capibara6';
-    const iconName = isUser ? 'circle-user' : 'sparkles';
-    
-    // Generar HTML de estadísticas si están disponibles
-    let statsHTML = '';
-    if (!isUser && stats) {
-        statsHTML = `
-            <div class="message-stats">
-                <div class="stat-item" title="Tiempo de generación">
-                    <i data-lucide="clock" style="width: 12px; height: 12px;"></i>
-                    <span>${stats.duration}s</span>
-                </div>
-                <div class="stat-item" title="Tokens generados">
-                    <i data-lucide="message-square" style="width: 12px; height: 12px;"></i>
-                    <span>${stats.tokens} gen</span>
-                </div>
-                <div class="stat-item" title="Tokens del prompt">
-                    <i data-lucide="arrow-right" style="width: 12px; height: 12px;"></i>
-                    <span>${stats.promptTokens} in</span>
-                </div>
-                <div class="stat-item" title="Total de tokens">
-                    <i data-lucide="layers" style="width: 12px; height: 12px;"></i>
-                    <span>${stats.totalTokens} total</span>
-                </div>
-                <div class="stat-item" title="Velocidad de generación">
-                    <i data-lucide="zap" style="width: 12px; height: 12px;"></i>
-                    <span>${stats.tokensPerSecond} tok/s</span>
-                </div>
-                <div class="stat-item" title="Modelo usado">
-                    <i data-lucide="cpu" style="width: 12px; height: 12px;"></i>
-                    <span>${stats.model}</span>
-                </div>
-            </div>
-        `;
-    }
-    
-    messageDiv.innerHTML = `
-        <div class="message-avatar">
-            <i data-lucide="${iconName}" style="width: 20px; height: 20px;"></i>
-        </div>
-        <div class="message-content">
-            <div class="message-role">${roleText}</div>
-            <div class="message-text">${formatMessage(content)}</div>
-            ${statsHTML}
-            ${!isUser ? `
-                <div class="message-actions">
-                    <button class="btn-message-action">
-                        <i data-lucide="clipboard" style="width: 14px; height: 14px;"></i>
-                        Copiar
-                    </button>
-                    <button class="btn-message-action">
-                        <i data-lucide="star" style="width: 14px; height: 14px;"></i>
-                        Evaluar
-                    </button>
-                    <button class="btn-message-action">
-                        <i data-lucide="message-circle" style="width: 14px; height: 14px;"></i>
-                        Regenerar
-                    </button>
-                </div>
-            ` : ''}
-        </div>
-    `;
-    
-    messagesContainer.appendChild(messageDiv);
-    messagesContainer.scrollTop = messagesContainer.scrollHeight;
-    
-    // Reinicializar iconos de Lucide
-    if (typeof lucide !== 'undefined') {
-        lucide.createIcons();
-    }
-    
-    // Agregar event listeners para acciones
-    messageDiv.querySelectorAll('.btn-message-action').forEach(btn => {
-        btn.addEventListener('click', (e) => {
-            const btnText = btn.textContent.trim();
-            if (btnText.includes('Copiar')) {
-                copyMessageContent(content);
-            } else if (btnText.includes('Escuchar')) {
-                // Leer el mensaje en voz alta
-                if (window.speakText) {
-                    const textDiv = messageDiv.querySelector('.message-text');
-                    const textContent = textDiv ? textDiv.textContent : content;
-                    window.speakText(textContent, btn);
-                } else {
-                    console.error('❌ TTS no está cargado');
-                }
-            } else if (btnText.includes('Regenerar')) {
-                regenerateResponse();
-            } else if (btnText.includes('Evaluar')) {
-                console.log('⭐ Botón Evaluar clickeado');
-                console.log('🔍 showRatingModal disponible:', typeof window.showRatingModal);
-                
-                // Abrir modal de evaluación detallada
-                if (window.showRatingModal) {
-                    console.log('✅ Abriendo modal de evaluación...');
-                    window.showRatingModal(messageDiv);
-                } else {
-                    console.error('❌ window.showRatingModal no está disponible');
-                    alert('El sistema de evaluación no está cargado. Recarga la página.');
-                }
-            }
-        });
-    });
-    
-    if (save) {
-        saveMessage(role, content);
-    }
-}
-
-function showTypingIndicator() {
-    const typingDiv = document.createElement('div');
-    typingDiv.className = 'message assistant typing';
-    typingDiv.id = 'typing-indicator';
-    typingDiv.innerHTML = `
-        <div class="message-avatar">
-            <i data-lucide="sparkles" style="width: 20px; height: 20px;"></i>
-        </div>
-        <div class="message-content">
-            <div class="typing-indicator">
-                <div class="typing-dot"></div>
-                <div class="typing-dot"></div>
-                <div class="typing-dot"></div>
-            </div>
-        </div>
-    `;
-    
-    messagesContainer.appendChild(typingDiv);
-    messagesContainer.scrollTop = messagesContainer.scrollHeight;
-    
-    if (typeof lucide !== 'undefined') {
-        lucide.createIcons();
-    }
-}
-
-function hideTypingIndicator() {
-    const typingIndicator = document.getElementById('typing-indicator');
-    if (typingIndicator) {
-        typingIndicator.remove();
-    }
-}
-
-function createStreamingMessage() {
-    const messageDiv = document.createElement('div');
-    messageDiv.className = 'message assistant streaming';
-    messageDiv.id = 'streaming-message';
-    
-    messageDiv.innerHTML = `
-        <div class="message-avatar">
-            <i data-lucide="sparkles" style="width: 20px; height: 20px;"></i>
-        </div>
-        <div class="message-content">
-            <div class="message-role">Capibara6</div>
-            <div class="message-text"></div>
-        </div>
-    `;
-    
-    messagesContainer.appendChild(messageDiv);
-    
-    if (typeof lucide !== 'undefined') {
-        lucide.createIcons();
-    }
-    
-    return messageDiv;
-}
-
-function addStatsToMessage(messageDiv, stats) {
-    const statsHTML = `
-        <div class="message-stats">
-            <div class="stat-item" title="Tiempo de generación">
-                <i data-lucide="clock"></i>
-                <span>${stats.duration}s</span>
-            </div>
-            <div class="stat-item" title="Tokens generados">
-                <i data-lucide="message-square"></i>
-                <span>${stats.tokens} gen</span>
-            </div>
-            <div class="stat-item" title="Tokens del prompt">
-                <i data-lucide="arrow-right"></i>
-                <span>${stats.promptTokens} in</span>
-            </div>
-            <div class="stat-item" title="Total de tokens">
-                <i data-lucide="layers"></i>
-                <span>${stats.totalTokens} total</span>
-            </div>
-            <div class="stat-item" title="Velocidad de generación">
-                <i data-lucide="zap"></i>
-                <span>${stats.tokensPerSecond} tok/s</span>
-            </div>
-            <div class="stat-item" title="Modelo usado">
-                <i data-lucide="cpu"></i>
-                <span>${stats.model}</span>
-            </div>
-        </div>
-        <div class="message-actions">
-            <button class="btn-message-action">
-                <i data-lucide="clipboard" style="width: 14px; height: 14px;"></i>
-                Copiar
-            </button>
-            <button class="btn-message-action btn-speak">
-                <i data-lucide="volume" style="width: 14px; height: 14px;"></i>
-                <span class="btn-text">Escuchar</span>
-            </button>
-            <button class="btn-message-action">
-                <i data-lucide="star" style="width: 14px; height: 14px;"></i>
-                Evaluar
-            </button>
-            <button class="btn-message-action">
-                <i data-lucide="message-circle" style="width: 14px; height: 14px;"></i>
-                Regenerar
-            </button>
-        </div>
-    `;
-    
-    const contentDiv = messageDiv.querySelector('.message-content');
-    contentDiv.insertAdjacentHTML('beforeend', statsHTML);
-    
-    if (typeof lucide !== 'undefined') {
-        lucide.createIcons();
-    }
-    
-    // Agregar event listeners
-    messageDiv.querySelectorAll('.btn-message-action').forEach(btn => {
-        btn.addEventListener('click', (e) => {
-            const btnText = btn.textContent.trim();
-            const textDiv = messageDiv.querySelector('.message-text');
-            const content = textDiv.textContent;
-            
-            if (btnText.includes('Copiar')) {
-                copyMessageContent(content);
-            } else if (btnText.includes('Escuchar')) {
-                // Leer el mensaje en voz alta
-                if (window.speakText) {
-                    const textDiv = messageDiv.querySelector('.message-text');
-                    const textContent = textDiv ? textDiv.textContent : content;
-                    window.speakText(textContent, btn);
-                } else {
-                    console.error('❌ TTS no está cargado');
-                }
-            } else if (btnText.includes('Regenerar')) {
-                regenerateResponse();
-            } else if (btnText.includes('Evaluar')) {
-                console.log('⭐ Botón Evaluar clickeado');
-                console.log('🔍 showRatingModal disponible:', typeof window.showRatingModal);
-                
-                // Abrir modal de evaluación detallada
-                if (window.showRatingModal) {
-                    console.log('✅ Abriendo modal de evaluación...');
-                    window.showRatingModal(messageDiv);
-                } else {
-                    console.error('❌ window.showRatingModal no está disponible');
-                    alert('El sistema de evaluación no está cargado. Recarga la página.');
-                }
-            }
-        });
-    });
-}
-
-async function simulateAssistantResponse(userMessage) {
-    console.log('🤖 simulateAssistantResponse() iniciada con:', userMessage);
-    isTyping = true;
-    hideTypingIndicator();
-    updateServerStatus('connecting', 'Generando...');
-    setSendButtonToStop();
-    
-    const startTime = performance.now();
-    let streamingMessageDiv = null;
-    let streamingTextDiv = null;
-    let accumulatedText = '';
-    let tokensGenerated = 0;
-    
-    // Crear nuevo AbortController para esta generación
-    let abortController = new AbortController();
-    
-    try {
-        // Obtener el historial de la conversación actual
-        const chat = chats.find(c => c.id === currentChatId);
-        
-        // 🎯 SMART MCP: Analizar si necesita contexto adicional
-        let augmentedMessage = userMessage;
-        if (typeof window.smartMCPAnalyze === 'function') {
-            try {
-                const mcpResult = await window.smartMCPAnalyze(userMessage);
-                augmentedMessage = mcpResult.prompt;
-                
-                if (mcpResult.needsContext) {
-                    console.log('🎯 Smart MCP: Contexto agregado', {
-                        contextsAdded: mcpResult.contextsAdded
-                    });
-                }
-            } catch (error) {
-                console.warn('⚠️ Smart MCP falló, usando mensaje original:', error);
-            }
-        }
-        
-        // Construir historial con system prompt corto
-        let conversationHistory = `<bos>`;
-        
-        if (MODEL_CONFIG.systemPrompt) {
-            conversationHistory += `<start_of_turn>system\n${MODEL_CONFIG.systemPrompt}<end_of_turn>\n`;
-        }
-        
-        if (chat && chat.messages.length > 0) {
-            // Construir el historial completo de la conversación (usando mensajes ORIGINALES, no augmentados)
-            chat.messages.forEach(msg => {
-                if (msg.role === 'user') {
-                    conversationHistory += `<start_of_turn>user\n${msg.content}<end_of_turn>\n`;
-                } else if (msg.role === 'assistant') {
-                    conversationHistory += `<start_of_turn>model\n${msg.content}<end_of_turn>\n`;
-                }
-            });
-        }
-        
-        // 🔥 Agregar el mensaje actual AUGMENTADO
-        conversationHistory += `<start_of_turn>user\n${augmentedMessage}<end_of_turn>\n`;
-        
-        // Agregar el turno del modelo para que genere la respuesta
-        conversationHistory += '<start_of_turn>model\n';
-        
-        // Crear mensaje vacío para streaming
-        streamingMessageDiv = createStreamingMessage();
-        streamingTextDiv = streamingMessageDiv.querySelector('.message-text');
-        
-        // Conectar con nuestro backend que se conecta a GPT-OSS-20B
-        const response = await fetch(MODEL_CONFIG.serverUrl, {
-            method: 'POST',
-            headers: {
-                'Content-Type': 'application/json',
-            },
-            body: JSON.stringify({
-                message: userMessage,  // Enviar solo el mensaje del usuario
-                max_tokens: MODEL_CONFIG.defaultParams.n_predict,
-                temperature: MODEL_CONFIG.defaultParams.temperature
-            }),
-            signal: abortController.signal
-        });
-        
-        if (!response.ok) {
-            throw new Error(`Error del servidor: ${response.status}`);
-        }
-        
-        // Leer la respuesta JSON de nuestro backend
-        const data = await response.json();
-        
-        if (data.response || data.content) {
-            // Simular streaming escribiendo la respuesta caracter por caracter
-            const fullResponse = data.response || data.content;
-            let currentText = '';
-            
-            for (let i = 0; i <= fullResponse.length; i++) {
-                if (abortController.signal.aborted) {
-                    console.log('🛑 Generación cancelada por el usuario');
-                    break;
-                }
-                
-                currentText = fullResponse.substring(0, i);
-                streamingTextDiv.textContent = currentText;
-                streamingMessageDiv.scrollIntoView({ behavior: 'smooth' });
-                
-                // Pequeña pausa para simular streaming
-                if (i < fullResponse.length) {
-                    await new Promise(resolve => setTimeout(resolve, 20));
-                }
-            }
-            
-            accumulatedText = fullResponse;
-            
-            // Usar los datos reales del modelo si están disponibles
-            if (data.tokens) {
-                tokensGenerated = data.tokens;
-            }
-        } else {
-            throw new Error('No se recibió respuesta del modelo');
-        }
-        
-        const endTime = performance.now();
-        const duration = ((endTime - startTime) / 1000).toFixed(2);
-        
-        console.log('📊 Texto acumulado final:', accumulatedText.length, 'chars');
-        if (accumulatedText.length === 0) {
-            console.error('❌ ERROR: No se acumuló ningún texto');
-        }
-        
-        updateServerStatus('connected', 'Conectado');
-        
-        // Si no recibió stream, intentar parsear respuesta completa
-        if (!accumulatedText && buffer) {
-            try {
-                const data = JSON.parse(buffer);
-                accumulatedText = data.content || '';
-                tokensGenerated = data.tokens_predicted || 0;
-                tokensEvaluated = data.tokens_evaluated || 0;
-                streamingTextDiv.innerHTML = formatMessage(accumulatedText);
-            } catch (e) {
-                console.error('Error parseando respuesta:', e);
-            }
-        }
-        
-        // Limpiar la respuesta de tokens no deseados agresivamente (FINAL)
-        accumulatedText = accumulatedText
-            // Tokens de control y metadata
-            .replace(/<\|im_end\|>/g, '')
-            .replace(/<\|end_of_turn\|>/g, '')
-            .replace(/<end_of_turn>/g, '')
-            .replace(/<model[^>]*>/g, '')
-            .replace(/<user[^>]*>/g, '')
-            .replace(/<bot[^>]*>/g, '')
-            .replace(/<system[^>]*>/g, '')
-            .replace(/<im_persona[^>]*>/g, '')
-            .replace(/\[INST\]/g, '')
-            .replace(/\[\/INST\]/g, '')
-            .replace(/\<\>/g, '')
-            .replace(/\<s\>/g, '')
-            .replace(/\<\/s\>/g, '')
-            // Tags HTML
-            .replace(/<\/?p>/gi, '')
-            .replace(/<\/?div>/gi, '')
-            .replace(/<\/?span>/gi, '')
-            .replace(/<\/?br>/gi, '')
-            .replace(/<img[^>]*>/gi, '')
-            .replace(/<audio[^>]*>/gi, '')
-            .replace(/<video[^>]*>/gi, '')
-            // Metadata
-            .replace(/Respuesta:/g, '')
-            .replace(/Puntuación:/g, '')
-            .replace(/Explicacion:/g, '')
-            .replace(/\{-[^}]*\}/g, '')
-            .replace(/\{--\}/g, '')
-            .replace(/\\\{-\}/g, '')
-            .replace(/\bChatGPT\b/g, 'Capibara6')
-            .replace(/\bBing\b/g, 'Capibara6')
-            // .replace(/\bMicrosoft\b/g, 'Anachroni s.coop')  // Deshabilitado
-            // .replace(/\bOpenAI\b/g, 'Anachroni s.coop')  // Deshabilitado
-            .replace(/\bClaude\b/g, 'Capibara6')
-            .replace(/\bAnthropic\b/g, 'Anachroni s.coop')
-            // Artefactos de código
-            .replace(/`;$/gm, '')
-            .replace(/^const query = `/gm, '')
-            .replace(/^const /gm, '')
-            .replace(/^let /gm, '')
-            .replace(/^var /gm, '')
-            // Instrucciones filtradas (solo si empiezan línea)
-            .replace(/^Responde de forma clara.*/gim, '')
-            .replace(/^Separa párrafos.*/gim, '')
-            .replace(/^No uses acrónimos.*/gim, '')
-            .replace(/^La respuesta debe tener.*/gim, '')
-            .replace(/^\(Inglés estadounidense.*/gim, '')
-            .replace(/^usando un estilo conversacional.*/gim, '')
-            .replace(/^máximo\s*\d+\s*palabras.*/gim, '')
-            .replace(/^Resumen:\s*Combina\s+\w+\s+para crear.*/gim, '')
-            .replace(/html<!DOCTYPE/g, '<!DOCTYPE')
-            .replace(/html</g, '<')
-            .replace(/php</g, '<')
-            .replace(/javascript</g, '<')
-            .replace(/```\n```/g, '```')
-            // Tags HTML incompletos
-            .replace(/<\/us$/gi, '')
-            .replace(/<\w+$/gi, '')
-            .replace(/\(<$/gi, '')
-            // Código LaTeX y matemático
-            .replace(/\\textbackslash.*/gi, '')
-            .replace(/\\begin\{.*?\}.*/gi, '')
-            .replace(/\\end\{.*?\}.*/gi, '')
-            .replace(/\\hline.*/gi, '')
-            .replace(/\{-\}\s*\\.*/gi, '')
-            // Palabras sin sentido repetidas
-            .replace(/\b(\w{5,})\1+\b/gi, '')
-            .replace(/[höøåäöüß]{3,}/gi, '')
-            .trim();
-        
-        // Calcular estadísticas
-        if (tokensGenerated === 0) {
-            tokensGenerated = accumulatedText.split(' ').length; // Estimación simple si no tenemos datos del modelo
-        }
-        const tokensEvaluated = 0; // No disponible en nuestro formato
-        const tokensPerSecond = duration > 0 ? (tokensGenerated / parseFloat(duration)).toFixed(1) : '0';
-        const totalTokens = tokensGenerated + tokensEvaluated;
-        const modelName = 'capibara6';
-        
-        // Quitar clase streaming (elimina cursor parpadeante)
-        streamingMessageDiv.classList.remove('streaming');
-        
-        // Agregar estadísticas y botones
-        addStatsToMessage(streamingMessageDiv, {
-            duration: duration,
-            tokens: tokensGenerated,
-            tokensPerSecond: tokensPerSecond,
-            promptTokens: tokensEvaluated,
-            totalTokens: totalTokens,
-            model: modelName
-        });
-        
-        // Guardar mensaje
-        saveMessage('assistant', accumulatedText);
-        
-    } catch (error) {
-        // Si fue abortado por el usuario, no mostrar error
-        if (error.name === 'AbortError') {
-            console.log('⏹️ Generación cancelada por el usuario');
-            updateServerStatus('connected', 'Cancelado');
-            
-            // Guardar lo que se generó hasta ahora
-            if (accumulatedText && streamingMessageDiv) {
-                streamingMessageDiv.classList.remove('streaming');
-                addStatsToMessage(streamingMessageDiv, {
-                    duration: ((performance.now() - startTime) / 1000).toFixed(2),
-                    tokens: 0,
-                    tokensPerSecond: '0',
-                    promptTokens: 0,
-                    totalTokens: 0,
-                    model: 'capibara6'
-                });
-                saveMessage('assistant', accumulatedText.trim() + ' [Cancelado]');
-            } else if (streamingMessageDiv) {
-                streamingMessageDiv.remove();
-            }
-        } else {
-            updateServerStatus('error', 'Error');
-            console.error('Error al conectar con el modelo:', error);
-            
-            // Eliminar mensaje de streaming si existe
-            if (streamingMessageDiv) {
-                streamingMessageDiv.remove();
-            }
-            
-            // Mensaje de error amigable
-            const errorMessage = `Lo siento, no pude conectar con el modelo de IA. Error: ${error.message}\n\nPor favor, verifica que el servidor esté activo.`;
-            appendMessage('assistant', errorMessage);
-        }
-    }
-    
-    isTyping = false;
-    setSendButtonToSend();
-    abortController = null;
-}
-
-
-/**
- * Detecta y elimina repeticiones de párrafos completos
- */
-function removeRepetitions(text) {
-    // Dividir en oraciones (aproximadamente)
-    const sentences = text.split(/(?<=[.!?])\s+/);
-    const seen = new Set();
-    const unique = [];
-    
-    for (const sentence of sentences) {
-        const normalized = sentence.trim().toLowerCase();
-        // Si la oración es muy corta o ya la vimos, saltarla
-        if (normalized.length < 20 || seen.has(normalized)) {
-            continue;
-        }
-        seen.add(normalized);
-        unique.push(sentence);
-    }
-    
-    return unique.join(' ');
-}
-
-/**
- * Mejora automáticamente el formato si el modelo no lo hizo
- */
-function autoImproveFormatting(text) {
-    // Si ya tiene formato markdown, no tocar
-    if (text.includes('**') || text.includes('##') || text.includes('\n-') || text.includes('\n1.')) {
-        return text;
-    }
-    
-    // Detectar listas implícitas (textos que empiezan con palabras enumerativas)
-    const listPatterns = [
-        /(\d+\.\s+[A-Z])/g,  // "1. Algo"
-        /(Primero|Segundo|Tercero|Cuarto|Quinto)[,:]?\s/gi,
-        /(En primer lugar|En segundo lugar|Por último)[,:]?\s/gi
-    ];
-    
-    for (const pattern of listPatterns) {
-        if (pattern.test(text)) {
-            // Convertir a lista numerada
-            text = text.replace(/(\d+)\.\s+([A-ZÁÉÍÓÚ])/g, '\n\n$1. **$2');
-            break;
-        }
-    }
-    
-    // Separar párrafos largos (más de 300 caracteres sin punto y seguido)
-    text = text.replace(/([.!?])\s+([A-ZÁÉÍÓÚ])/g, '$1\n\n$2');
-    
-    // Detectar conceptos técnicos y ponerlos en negrita
-    const technicalTerms = [
-        'Transformer', 'Mamba', 'arquitectura', 'algoritmo', 'modelo',
-        'atención', 'secuencia', 'híbrido', 'eficiente', 'robusta',
-        'transformer', 'mamba', 'seq2seq', 'preentrenamiento', 'GPT'
-    ];
-    
-    for (const term of technicalTerms) {
-        const regex = new RegExp(`\\b(${term})\\b`, 'gi');
-        // Solo aplicar si la palabra no está ya en negrita
-        if (!text.includes(`**${term}**`)) {
-            let count = 0;
-            text = text.replace(regex, (match) => {
-                count++;
-                // Solo en negrita la primera mención
-                return count === 1 ? `**${match}**` : match;
-            });
-        }
-    }
-    
-    // Resumen automático DESHABILITADO (genera texto sin sentido con Gemma)
-    // const wordCount = text.split(/\s+/).length;
-    // const paragraphCount = text.split(/\n\n+/).length;
-    // 
-    // if (wordCount > 400 || paragraphCount > 4) {
-    //     if (!text.match(/\b(resumen|en resumen|resumiendo)\b/i)) {
-    //         const summary = generateAutoSummary(text);
-    //         if (summary && summary.length > 10) {
-    //             text += '\n\n---\n\n**Resumen:** ' + summary;
-    //         }
-    //     }
-    // }
-    
-    return text;
-}
-
-/**
- * Genera un resumen automático de la respuesta
- */
-function generateAutoSummary(text) {
-    // Extraer las primeras oraciones significativas
-    const sentences = text.split(/(?<=[.!?])\s+/);
-    const firstSentence = sentences[0] || '';
-    
-    // Buscar conceptos clave (palabras en negrita o términos técnicos)
-    const keyConcepts = [];
-    const boldMatches = text.match(/\*\*([^*]+)\*\*/g);
-    if (boldMatches && boldMatches.length > 0) {
-        // Extraer hasta 3 conceptos principales
-        for (let i = 0; i < Math.min(3, boldMatches.length); i++) {
-            keyConcepts.push(boldMatches[i].replace(/\*\*/g, ''));
-        }
-    }
-    
-    // Construir resumen breve
-    if (keyConcepts.length > 0) {
-        return `Combina ${keyConcepts.join(', ')} para crear una solución efectiva.`;
-    } else {
-        // Si no hay conceptos en negrita, usar primera oración resumida
-        const words = firstSentence.split(/\s+/).slice(0, 20);
-        return words.join(' ') + (firstSentence.split(/\s+/).length > 20 ? '...' : '');
-    }
-}
-
-function formatMessage(content) {
-    // Limpiar repeticiones antes de formatear
-    content = removeRepetitions(content);
-    
-    // Auto-mejorar formato si el modelo no lo hizo
-    content = autoImproveFormatting(content);
-    
-    // Auto-detectar código sin delimitadores y envolverlo
-    content = autoFormatCode(content);
-    
-    // Configurar marked.js con opciones mejoradas para formateo
-    if (typeof marked !== 'undefined') {
-        marked.setOptions({
-            breaks: true,        // Convertir \n en <br>
-            gfm: true,          // GitHub Flavored Markdown
-            headerIds: false,   // No generar IDs en headers
-            mangle: false,      // No mangle emails
-            pedantic: false,    // No modo pedantic (permite mejor formateo)
-            smartLists: true,   // Mejorar detección de listas
-            smartypants: false, // No convertir comillas
-            highlight: function(code, lang) {
-                if (lang && typeof hljs !== 'undefined' && hljs.getLanguage(lang)) {
-                    try {
-                        return hljs.highlight(code, { language: lang }).value;
-                    } catch (err) {
-                        console.error(err);
-                    }
-                }
-                return code;
-            }
-        });
-        
-        // Renderizar markdown
-        const html = marked.parse(content);
-        return html;
-    }
-    
-    // Fallback si marked.js no está disponible
-    let formatted = escapeHtml(content);
-    formatted = formatted.replace(/\*\*(.+?)\*\*/g, '<strong>$1</strong>');
-    formatted = formatted.replace(/\*(.+?)\*/g, '<em>$1</em>');
-    formatted = formatted.replace(/```(\w+)?\n([\s\S]+?)```/g, '<pre><code>$2</code></pre>');
-    formatted = formatted.replace(/`(.+?)`/g, '<code>$1</code>');
-    formatted = formatted.replace(/\n/g, '<br>');
-    
-    return formatted;
-}
-
-function autoFormatCode(content) {
-    // Si ya tiene bloques de código, no hacer nada
-    if (content.includes('```')) {
-        return content;
-    }
-    
-    // Detectar PHP (class, function __construct, $this->, etc.)
-    if (content.includes('class ') && (content.includes('$this->') || content.includes('private $') || content.includes('public function'))) {
-        // Buscar donde empieza y termina el código PHP
-        const classStart = content.indexOf('class ');
-        const lastBrace = content.lastIndexOf('}');
-        
-        if (classStart >= 0 && lastBrace > classStart) {
-            const phpCode = content.substring(classStart, lastBrace + 1);
-            const before = content.substring(0, classStart);
-            const after = content.substring(lastBrace + 1);
-            
-            content = before + '\n```php\n' + phpCode + '\n```\n' + after;
-            return content;
-        }
-    }
-    
-    // Detectar HTML (<!DOCTYPE, <html>, etc.)
-    const htmlPattern = /<!DOCTYPE[^>]*>[\s\S]*<\/html>/gi;
-    if (htmlPattern.test(content)) {
-        const match = content.match(htmlPattern);
-        if (match) {
-            content = content.replace(match[0], '\n```html\n' + match[0] + '\n```\n');
-            return content;
-        }
-    }
-    
-    // Detectar tags HTML sueltos (múltiples tags)
-    const htmlTagPattern = /<[a-z]+[^>]*>[\s\S]*?<\/[a-z]+>/gi;
-    const htmlMatches = content.match(htmlTagPattern);
-    if (htmlMatches && htmlMatches.length > 2) {
-        // Si hay más de 2 tags HTML, probablemente es código HTML
-        const firstTag = content.indexOf('<');
-        const lastCloseTag = content.lastIndexOf('>');
-        if (firstTag >= 0 && lastCloseTag > firstTag) {
-            const htmlCode = content.substring(firstTag, lastCloseTag + 1);
-            content = content.substring(0, firstTag) + 
-                     '\n```html\n' + htmlCode + '\n```\n' + 
-                     content.substring(lastCloseTag + 1);
-            return content;
-        }
-    }
-    
-    // Detectar bloques de código JavaScript
-    const functionPattern = /function\s+\w+\s*\([^)]*\)\s*\{[^}]+\}/g;
-    if (functionPattern.test(content)) {
-        content = content.replace(functionPattern, (match) => {
-            return '\n```javascript\n' + match + '\n```\n';
-        });
-    }
-    
-    // Detectar Python
-    const pythonPattern = /def\s+\w+\s*\([^)]*\):[^\n]+/g;
-    if (pythonPattern.test(content)) {
-        content = content.replace(pythonPattern, (match) => {
-            return '\n```python\n' + match + '\n```\n';
-        });
-    }
-    
-    return content;
-}
-
-function clearMessages() {
-    messagesContainer.innerHTML = '';
-}
-
-function saveMessage(role, content) {
-    if (!currentChatId) return;
-    
-    const chat = chats.find(c => c.id === currentChatId);
-    if (!chat) return;
-    
-    chat.messages.push({ role, content, timestamp: new Date().toISOString() });
-    chat.updatedAt = new Date().toISOString();
-    
-    saveChatsToStorage();
-}
-
-function copyMessageContent(content) {
-    // Limpiar formato HTML antes de copiar
-    const tempDiv = document.createElement('div');
-    tempDiv.innerHTML = content;
-    const textContent = tempDiv.textContent || tempDiv.innerText;
-    
-    navigator.clipboard.writeText(textContent).then(() => {
-        // Mostrar feedback visual
-        console.log('✅ Contenido copiado al portapapeles');
-    }).catch(err => {
-        console.error('Error al copiar:', err);
-    });
-}
-
-async function regenerateResponse() {
-    if (!lastUserMessage || isTyping) {
-        console.log('No hay mensaje para regenerar o el modelo está generando');
-        return;
-    }
-    
-    // Encontrar y eliminar el último mensaje del asistente
-    const messages = messagesContainer.querySelectorAll('.message.assistant');
-    if (messages.length > 0) {
-        const lastAssistantMessage = messages[messages.length - 1];
-        lastAssistantMessage.remove();
-        
-        // Eliminar también del chat guardado
-        const chat = chats.find(c => c.id === currentChatId);
-        if (chat && chat.messages.length > 0) {
-            // Eliminar el último mensaje si es del asistente
-            const lastMsg = chat.messages[chat.messages.length - 1];
-            if (lastMsg.role === 'assistant') {
-                chat.messages.pop();
-                saveChatsToStorage();
-            }
-        }
-    }
-    
-    // Generar nueva respuesta
-    await simulateAssistantResponse(lastUserMessage);
-}
-
-// ============================================
-// Gestión de Estado
-// ============================================
-function showEmptyState() {
-    emptyState.style.display = 'flex';
-    chatArea.style.display = 'none';
-}
-
-function showChatArea() {
-    emptyState.style.display = 'none';
-    chatArea.style.display = 'flex';
-}
-
-function startNewChatWithPrompt(prompt) {
-    createNewChat();
-    messageInput.value = prompt;
-    handleInputChange();
-    messageInput.focus();
-}
-
-// ============================================
-// Almacenamiento Local
-// ============================================
-function saveChatsToStorage() {
-    try {
-        localStorage.setItem('capibara6-chats', JSON.stringify(chats));
-    } catch (e) {
-        console.error('Error saving chats:', e);
-    }
-}
-
-function loadChatsFromStorage() {
-    try {
-        const stored = localStorage.getItem('capibara6-chats');
-        if (stored) {
-            chats = JSON.parse(stored);
-        }
-    } catch (e) {
-        console.error('Error loading chats:', e);
-        chats = [];
-    }
-}
-
-// ============================================
-// Modal de Configuración
-// ============================================
-function openSettingsModal() {
-    const modal = document.getElementById('settings-modal');
-    if (modal) {
-        modal.style.display = 'flex';
-    }
-}
-
-function closeSettingsModal() {
-    const modal = document.getElementById('settings-modal');
-    if (modal) {
-        modal.style.display = 'none';
-    }
-}
-
-// Cerrar modal al hacer click fuera
-document.addEventListener('click', (e) => {
-    const modal = document.getElementById('settings-modal');
-    if (modal && e.target === modal) {
-        closeSettingsModal();
-    }
-});
-
-// ============================================
-// Manejo de Archivos
-// ============================================
-function handleFileSelect(event) {
-    const files = Array.from(event.target.files);
-    
-    files.forEach(file => {
-        // Validar tamaño (máximo 10MB)
-        if (file.size > 10 * 1024 * 1024) {
-            alert(`El archivo ${file.name} es demasiado grande. Máximo 10MB.`);
-            return;
-        }
-        
-        attachedFiles.push(file);
-    });
-    
-    updateAttachmentsPreview();
-    updateSendButtonState();
-    
-    // Limpiar input para permitir seleccionar el mismo archivo otra vez
-    fileInput.value = '';
-}
-
-function updateAttachmentsPreview() {
-    if (attachedFiles.length === 0) {
-        attachmentsPreview.style.display = 'none';
-        attachmentsPreview.innerHTML = '';
-        return;
-    }
-    
-    attachmentsPreview.style.display = 'flex';
-    attachmentsPreview.innerHTML = '';
-    
-    attachedFiles.forEach((file, index) => {
-        const isImage = file.type.startsWith('image/');
-        const itemDiv = document.createElement('div');
-        itemDiv.className = `attachment-item ${isImage ? 'image' : ''}`;
-        
-        if (isImage) {
-            // Previsualización de imagen
-            const reader = new FileReader();
-            reader.onload = (e) => {
-                itemDiv.innerHTML = `
-                    <img src="${e.target.result}" alt="${file.name}" class="attachment-image">
-                    <button class="attachment-remove" data-index="${index}">
-                        <i data-lucide="x" style="width: 12px; height: 12px;"></i>
-                    </button>
-                `;
-                if (typeof lucide !== 'undefined') {
-                    lucide.createIcons();
-                }
-            };
-            reader.readAsDataURL(file);
-        } else {
-            // Ícono para documentos
-            const icon = getFileIcon(file.name);
-            itemDiv.innerHTML = `
-                <div class="attachment-icon">
-                    <i data-lucide="${icon}" style="width: 16px; height: 16px;"></i>
-                </div>
-                <div class="attachment-info">
-                    <div class="attachment-name">${file.name}</div>
-                    <div class="attachment-size">${formatFileSize(file.size)}</div>
-                </div>
-                <button class="attachment-remove" data-index="${index}">
-                    <i data-lucide="x" style="width: 12px; height: 12px;"></i>
-                </button>
-            `;
-        }
-        
-        attachmentsPreview.appendChild(itemDiv);
-        
-        if (typeof lucide !== 'undefined') {
-            lucide.createIcons();
-        }
-    });
-    
-    // Agregar event listeners para eliminar archivos
-    document.querySelectorAll('.attachment-remove').forEach(btn => {
-        btn.addEventListener('click', (e) => {
-            const index = parseInt(btn.getAttribute('data-index'));
-            removeAttachment(index);
-        });
-    });
-}
-
-function removeAttachment(index) {
-    attachedFiles.splice(index, 1);
-    updateAttachmentsPreview();
-    updateSendButtonState();
-}
-
-function getFileIcon(filename) {
-    const ext = filename.split('.').pop().toLowerCase();
-    const iconMap = {
-        'pdf': 'file-text',
-        'doc': 'file-text',
-        'docx': 'file-text',
-        'txt': 'file-text',
-        'csv': 'table',
-        'xlsx': 'table',
-        'xls': 'table',
-        'pptx': 'presentation',
-        'ppt': 'presentation',
-        'zip': 'archive',
-        'rar': 'archive',
-    };
-    return iconMap[ext] || 'file';
-}
-
-function formatFileSize(bytes) {
-    if (bytes === 0) return '0 Bytes';
-    const k = 1024;
-    const sizes = ['Bytes', 'KB', 'MB'];
-    const i = Math.floor(Math.log(bytes) / Math.log(k));
-    return Math.round(bytes / Math.pow(k, i) * 100) / 100 + ' ' + sizes[i];
-}
-
-// ============================================
-// Estado del Servidor
-// ============================================
-async function checkServerConnection() {
-    try {
-        updateServerStatus('connecting', 'Verificando...');
-        
-        // Usar endpoint de health check en lugar de hacer una solicitud de chat
-        const healthUrl = `${window.location.hostname === 'localhost' || window.location.hostname === '127.0.0.1'
-            ? (typeof CHATBOT_CONFIG !== 'undefined' && CHATBOT_CONFIG.BACKEND_URL
-                ? CHATBOT_CONFIG.BACKEND_URL
-                : 'http://34.12.166.76:5001')
-            : 'https://www.capibara6.com'}/api/health`;
-        const response = await fetch(healthUrl, {
-            method: 'GET',
-            headers: {
-                'Content-Type': 'application/json',
-            }
-        });
-        
-        if (response.ok) {
-            updateServerStatus('connected', 'Conectado');
-            console.log('✅ Servidor conectado');
-        } else {
-            updateServerStatus('error', 'Error');
-            console.error('❌ Error de conexión:', response.status);
-        }
-    } catch (error) {
-        updateServerStatus('error', 'Sin conexión');
-        console.error('❌ No se pudo conectar al servidor:', error);
-    }
-}
-
-function updateServerStatus(status, text) {
-    if (!statusLed || !statusText) return;
-    
-    // Limpiar clases previas
-    statusLed.classList.remove('connected', 'error', 'connecting');
-    statusText.classList.remove('connected', 'error', 'connecting');
-    
-    // Agregar nueva clase
-    statusLed.classList.add(status);
-    statusText.classList.add(status);
-    statusText.textContent = text;
-}
-
-function showConsensusInfo() {
-    const info = `
-╔═══════════════════════════════════╗
-║   INFORMACIÓN DE CONSENSO         ║
-╚═══════════════════════════════════╝
-
-🌐 Modelos Activos: 1
-📍 Servidor: 34.175.89.158:8080
-🤖 Modelo: Capibara6 (base: Gemma3-12B)
-
-⚙️ CONFIGURACIÓN ACTUAL:
-├─ Temperature: 0.6
-├─ Max Tokens: 100
-├─ Repeat Penalty: 1.3
-├─ Top-p: 0.85
-└─ Streaming: Activado
-
-💡 SISTEMA DE CONSENSO:
-🟡 MODO BETA - Capibara6 Consensus
-El sistema actualmente usa un solo modelo.
-Para activar consenso entre múltiples modelos,
-se pueden configurar servidores adicionales
-en el futuro.
-
-📊 CALIDAD DE RESPUESTAS:
-Si las respuestas mezclan idiomas o son
-incoherentes, considera:
-• Reducir temperature
-• Aumentar repeat_penalty
-• Ajustar el system prompt
-• Usar modo de consenso con múltiples modelos
-    `.trim();
-    
-    alert(info);
-    console.log('📊 Información de consenso:', {
-        models: 1,
-        server: MODEL_CONFIG.serverUrl,
-        params: MODEL_CONFIG.defaultParams
-    });
-}
-
-function updateConsensusCount(count) {
-    if (consensusCount) {
-        consensusCount.textContent = count;
-        
-        // Cambiar color según número de modelos
-        if (count > 1) {
-            consensusIndicator.style.borderColor = '#10a37f';
-        } else {
-            consensusIndicator.style.borderColor = '#3d3d3d';
-        }
-        
-        // Actualizar tooltip con información de beta
-        consensusIndicator.title = `🟡 MODO BETA - Capibara6 Consensus\nModelos activos: ${count}\nServidor: 34.175.89.158:8080\nModelo: Capibara6 (base: Gemma3-12B)`;
-    }
-}
-
-// ============================================
-// Utilidades
-// ============================================
-function generateId() {
-    return Date.now().toString(36) + Math.random().toString(36).substr(2);
-}
-
-function escapeHtml(text) {
-    const div = document.createElement('div');
-    div.textContent = text;
-    return div.innerHTML;
-}
-
-// ============================================
-// Inicialización cuando el DOM está listo
-// ============================================
-if (document.readyState === 'loading') {
-    document.addEventListener('DOMContentLoaded', function() {
-        // Verificar autenticación primero (DESHABILITADO por ahora)
-        // if (!checkAuthentication()) {
-        //     return; // Redirigir a login si no está autenticado
-        // }
-        
-        init();
-    });
-} else {
-    init();
-}
-
-// ============================================
-// Authentication Functions
-// ============================================
-function checkAuthentication() {
-    const token = localStorage.getItem('auth_token');
-    const userData = localStorage.getItem('user_data');
-    
-    if (!token || !userData) {
-        // No está autenticado, redirigir a login
-        window.location.href = 'login.html';
-        return false;
-    }
-    
-    // Verificar si el token es válido (opcional, para desarrollo)
-    try {
-        const user = JSON.parse(userData);
-        updateUserInterface(user);
-        return true;
-    } catch (error) {
-        console.error('Error parsing user data:', error);
-        localStorage.removeItem('auth_token');
-        localStorage.removeItem('user_data');
-        window.location.href = 'login.html';
-        return false;
-    }
-}
-
-function updateUserInterface(user) {
-    // Actualizar la interfaz con información del usuario
-    const userInfo = document.getElementById('user-info');
-    if (userInfo) {
-        userInfo.innerHTML = `
-            <img src="${getUserAvatar(user)}" alt="${user.name}" class="user-avatar">
-            <div class="user-details">
-                <span class="user-name">${user.name}</span>
-                <span class="user-provider">${user.provider}</span>
-            </div>
-        `;
-    }
-    
-    // Agregar botón de logout
-    const sidebar = document.querySelector('.sidebar');
-    if (sidebar && !document.getElementById('logout-btn')) {
-        const logoutBtn = document.createElement('button');
-        logoutBtn.id = 'logout-btn';
-        logoutBtn.className = 'logout-btn';
-        logoutBtn.innerHTML = `
-            <i data-lucide="log-out"></i>
-            <span>Cerrar Sesión</span>
-        `;
-        logoutBtn.onclick = logout;
-        sidebar.appendChild(logoutBtn);
-        lucide.createIcons();
-    }
-}
-
-function getUserAvatar(user) {
-    if (user.provider === 'github') {
-        return `https://github.com/${user.name}.png?size=32`;
-    } else if (user.provider === 'google') {
-        return `https://ui-avatars.com/api/?name=${encodeURIComponent(user.name)}&background=10a37f&color=fff&size=32`;
-    } else {
-        return `https://ui-avatars.com/api/?name=${encodeURIComponent(user.name)}&background=10a37f&color=fff&size=32`;
-    }
-}
-
-function logout() {
-    if (confirm('¿Estás seguro de que quieres cerrar sesión?')) {
-        localStorage.removeItem('auth_token');
-        localStorage.removeItem('user_data');
-        window.location.href = 'login.html';
-    }
-}
-
-// Exportar funciones para uso global
-window.closeSettingsModal = closeSettingsModal;
-window.logout = logout;
-
-// ============================================
-// Importar función de cambio de idioma si existe
-// ============================================
-if (typeof window.capibaraLanguage !== 'undefined') {
-    window.changeLanguage = window.capibaraLanguage.switch;
-}
-
->>>>>>> 89ae7a00
+// ============================================
+// Chat Application - Capibara6
+// ============================================
+
+// Configuración del sistema de consenso (comentado por ahora, usar modelo original)
+    const CONSENSUS_CONFIG = {
+        serverUrl: 'https://www.capibara6.com/api/consensus/query',
+    fallbackUrl: 'http://34.175.104.187:8080/completion',  // IP actualizada
+    enabled: false, // Deshabilitado por ahora
+    defaultTemplate: 'general',
+    selectedModels: ['capibara6']
+};
+
+// Configuración del modelo original
+    const MODEL_CONFIG = {
+        // Obtener la URL del backend desde CHATBOT_CONFIG si está disponible
+        serverUrl: typeof CHATBOT_CONFIG !== 'undefined' && CHATBOT_CONFIG.MODEL_CONFIG
+            ? CHATBOT_CONFIG.MODEL_CONFIG.serverUrl
+            : (window.location.hostname === 'localhost' || window.location.hostname === '127.0.0.1'
+                ? (typeof CHATBOT_CONFIG !== 'undefined' && CHATBOT_CONFIG.BACKEND_URL
+                    ? `${CHATBOT_CONFIG.BACKEND_URL}/api/chat`
+                    : 'http://34.12.166.76:5001/api/chat')  // VM bounty2 - Backend con Ollama
+                : 'https://www.capibara6.com/api/chat'), // Producción
+    systemPrompt: 'Eres Capibara6, un asistente experto en tecnología, programación e IA. Responde de forma clara, estructurada y en español.',  // System prompt mejorado
+    defaultParams: {
+        n_predict: 200,  // Optimizado para respuestas completas pero no excesivas
+        temperature: 0.8,  // Aumentado para más creatividad y diversidad
+        top_p: 0.9,  // Aumentado para mejor diversidad de respuestas
+        repeat_penalty: 1.1,  // Mantenido bajo para evitar repeticiones excesivas
+        presence_penalty: 0.0,  // Deshabilitado (causaba respuestas extrañas)
+        frequency_penalty: 0.0,  // Deshabilitado (causaba respuestas extrañas)
+        stop: [
+            "Usuario:",
+            "Capibara6:",
+            "<end_of_turn>",
+            "<|end_of_turn|>",
+            "<|im_end|>",
+            "\n\n"
+        ]
+    }
+};
+
+// Estado de la aplicación
+let currentChatId = null;
+let chats = [];
+let isTyping = false;
+let attachedFiles = [];
+let lastUserMessage = null;
+let abortController = null;
+
+// Estado del consenso (deshabilitado por ahora)
+let availableModels = ['capibara6'];
+let availableTemplates = ['general'];
+let selectedTemplate = 'general';
+let selectedModels = ['capibara6'];
+let consensusEnabled = false;
+
+// Elementos del DOM
+const sidebar = document.getElementById('sidebar');
+const sidebarOverlay = document.getElementById('sidebar-overlay');
+const sidebarToggle = document.getElementById('sidebar-toggle');
+const sidebarToggleHeader = document.getElementById('sidebar-toggle-header');
+const newChatBtn = document.getElementById('new-chat-btn');
+const emptyState = document.getElementById('empty-state');
+const chatArea = document.getElementById('chat-area');
+const messagesContainer = document.getElementById('messages-container');
+const messageInput = document.getElementById('message-input');
+const sendBtn = document.getElementById('send-btn');
+const attachBtn = document.getElementById('attach-btn');
+const fileInput = document.getElementById('file-input');
+const attachmentsPreview = document.getElementById('attachments-preview');
+const chatsToday = document.getElementById('chats-today');
+const chatsPrevious = document.getElementById('chats-previous');
+const statusLed = document.getElementById('status-led');
+const statusText = document.getElementById('status-text');
+const consensusIndicator = document.getElementById('consensus-indicator');
+const consensusCount = document.getElementById('consensus-count');
+
+// ============================================
+// Inicialización
+// ============================================
+function init() {
+    console.log('🚀 Iniciando Capibara6 Chat...');
+    loadChatsFromStorage();
+    setupEventListeners();
+    console.log('✅ Event listeners configurados');
+    updateChatsList();
+    restoreSidebarState();
+    
+    // Aplicar idioma guardado
+    const savedLang = localStorage.getItem('preferred-language') || 'es';
+    if (typeof changeLanguage === 'function') {
+        changeLanguage(savedLang);
+    }
+    
+    // Verificar conexión al servidor
+    checkServerConnection();
+    
+    // TTS ya inicializado automáticamente en tts-integration.js
+    
+    // Cargar configuración del consenso (comentado por ahora)
+    // loadConsensusConfig();
+    
+    // Click en indicador de consenso para ver info
+    if (consensusIndicator) {
+        consensusIndicator.addEventListener('click', showConsensusInfo);
+    }
+    
+    // Actualizar contador de consenso con 1 modelo
+    updateConsensusCount(1);
+    
+    // Cerrar sidebar al hacer click en el overlay
+    if (sidebarOverlay) {
+        sidebarOverlay.addEventListener('click', () => {
+            closeSidebar();
+        });
+    }
+    
+    // Manejar cambio de tamaño de ventana
+    window.addEventListener('resize', () => {
+        const isMobile = window.innerWidth <= 768;
+        const isHidden = sidebar.classList.contains('hidden');
+        
+        // Si cambiamos de móvil a desktop y el sidebar está visible, quitar overlay
+        if (!isMobile && !isHidden && sidebarOverlay) {
+            sidebarOverlay.classList.remove('active');
+        }
+        
+        // Si cambiamos de desktop a móvil y el sidebar está visible, mostrar overlay
+        if (isMobile && !isHidden && sidebarOverlay) {
+            sidebarOverlay.classList.add('active');
+        }
+    });
+    
+    console.log('✅ Chat app initialized');
+}
+
+// ============================================
+// Event Listeners
+// ============================================
+function setupEventListeners() {
+    // Sidebar toggle
+    if (sidebarToggle) {
+        sidebarToggle.addEventListener('click', toggleSidebar);
+    }
+    if (sidebarToggleHeader) {
+        sidebarToggleHeader.addEventListener('click', toggleSidebar);
+    }
+    
+    // Nueva conversación
+    if (newChatBtn) {
+        newChatBtn.addEventListener('click', createNewChat);
+    }
+    
+    // Input de mensaje
+    if (messageInput) {
+        messageInput.addEventListener('input', handleInputChange);
+        messageInput.addEventListener('keydown', handleKeyDown);
+    }
+    
+    // Enviar mensaje o detener generación
+    if (sendBtn) {
+        sendBtn.addEventListener('click', () => {
+            console.log('🖱️ Botón de envío clickeado');
+            if (isTyping) {
+                console.log('⏹️ Deteniendo generación...');
+                stopGeneration();
+            } else {
+                console.log('📤 Enviando mensaje...');
+                sendMessage();
+            }
+        });
+    }
+    
+    // Adjuntar archivo
+    if (attachBtn) {
+        attachBtn.addEventListener('click', () => {
+            fileInput.click();
+        });
+    }
+    
+    // Manejar selección de archivos
+    if (fileInput) {
+        fileInput.addEventListener('change', handleFileSelect);
+    }
+    
+    // Selector de plantillas
+    const templateSelect = document.getElementById('template-select');
+    if (templateSelect) {
+        templateSelect.addEventListener('change', (e) => {
+            const templateKey = e.target.value;
+            if (window.applyTemplate) {
+                window.applyTemplate(templateKey);
+                
+                // Actualizar descripción
+                const template = window.TEMPLATE_PROFILES[templateKey];
+                const descEl = document.getElementById('template-description');
+                if (descEl && template) {
+                    descEl.textContent = template.description;
+                }
+            }
+        });
+    }
+    
+    // Botón de estadísticas de plantillas (ahora abre modal detallado)
+    const btnTemplateStats = document.getElementById('show-template-stats');
+    if (btnTemplateStats) {
+        btnTemplateStats.addEventListener('click', () => {
+            if (window.showDetailedStats) {
+                window.showDetailedStats();
+            }
+        });
+    }
+    
+    // Tarjetas de sugerencia
+    document.querySelectorAll('.suggestion-card').forEach(card => {
+        card.addEventListener('click', () => {
+            const prompt = card.getAttribute('data-prompt');
+            if (prompt) {
+                startNewChatWithPrompt(prompt);
+            }
+        });
+    });
+    
+    // Botones de configuración
+    const settingsBtn = document.querySelector('.chat-actions button[title="Configuración"]');
+    if (settingsBtn) {
+        settingsBtn.addEventListener('click', openSettingsModal);
+    }
+    
+    // Selector de idioma en modal
+    const languageSelect = document.getElementById('language-select');
+    if (languageSelect) {
+        languageSelect.addEventListener('change', (e) => {
+            if (typeof changeLanguage === 'function') {
+                changeLanguage(e.target.value);
+            }
+        });
+    }
+    
+    // Pestañas del sidebar
+    document.querySelectorAll('.sidebar-tab').forEach(tab => {
+        tab.addEventListener('click', () => {
+            const targetTab = tab.getAttribute('data-tab');
+            
+            // Desactivar todas las pestañas
+            document.querySelectorAll('.sidebar-tab').forEach(t => t.classList.remove('active'));
+            document.querySelectorAll('.tab-content').forEach(c => c.classList.remove('active'));
+            
+            // Activar la pestaña seleccionada
+            tab.classList.add('active');
+            const tabContent = document.getElementById(`tab-${targetTab}`);
+            if (tabContent) {
+                tabContent.classList.add('active');
+            }
+        });
+    });
+}
+
+// ============================================
+// Gestión de Sidebar
+// ============================================
+function toggleSidebar() {
+    const isHidden = sidebar.classList.contains('hidden');
+    
+    if (isHidden) {
+        openSidebar();
+    } else {
+        closeSidebar();
+    }
+}
+
+function openSidebar() {
+    sidebar.classList.remove('hidden');
+    if (sidebarOverlay) {
+        // En móvil o cuando el sidebar se superpone, mostrar overlay
+        const isMobile = window.innerWidth <= 768;
+        if (isMobile) {
+            sidebarOverlay.classList.add('active');
+        }
+    }
+    localStorage.setItem('sidebar-hidden', 'false');
+}
+
+function closeSidebar() {
+    sidebar.classList.add('hidden');
+    if (sidebarOverlay) {
+        sidebarOverlay.classList.remove('active');
+    }
+    localStorage.setItem('sidebar-hidden', 'true');
+}
+
+// Restaurar estado del sidebar al cargar
+function restoreSidebarState() {
+    const sidebarHidden = localStorage.getItem('sidebar-hidden');
+    
+    // En desktop, mostrar sidebar por defecto
+    // En mobile, ocultar por defecto
+    const isMobile = window.innerWidth <= 768;
+    
+    if (sidebarHidden === 'true' || (sidebarHidden === null && isMobile)) {
+        closeSidebar();
+    } else if (sidebarHidden === 'false' && !isMobile) {
+        openSidebar();
+    } else {
+        closeSidebar();
+    }
+}
+
+// ============================================
+// Gestión de Chats
+// ============================================
+function createNewChat() {
+    const chat = {
+        id: generateId(),
+        title: 'Nueva Conversación',
+        messages: [],
+        createdAt: new Date().toISOString(),
+        updatedAt: new Date().toISOString()
+    };
+    
+    chats.unshift(chat);
+    currentChatId = chat.id;
+    
+    // Limpiar contexto anterior
+    lastUserMessage = null;
+    attachedFiles = [];
+    
+    saveChatsToStorage();
+    updateChatsList();
+    showChatArea();
+    clearMessages();
+    updateAttachmentsPreview();
+    
+    messageInput.focus();
+    
+    console.log('✅ Nuevo chat creado - Contexto limpio');
+}
+
+function loadChat(chatId) {
+    const chat = chats.find(c => c.id === chatId);
+    if (!chat) return;
+    
+    currentChatId = chatId;
+    
+    // Limpiar contexto anterior al cambiar de chat
+    lastUserMessage = null;
+    attachedFiles = [];
+    
+    showChatArea();
+    clearMessages();
+    updateAttachmentsPreview();
+    
+    // Cargar mensajes
+    chat.messages.forEach(msg => {
+        appendMessage(msg.role, msg.content, false);
+    });
+    
+    // Recuperar el último mensaje del usuario para regenerar
+    const userMessages = chat.messages.filter(m => m.role === 'user');
+    if (userMessages.length > 0) {
+        lastUserMessage = userMessages[userMessages.length - 1].content;
+    }
+    
+    // Actualizar título
+    document.getElementById('current-chat-title').textContent = chat.title;
+    
+    // Actualizar lista de chats
+    updateChatsList();
+    
+    console.log('✅ Chat cargado:', chat.title);
+}
+
+function deleteChat(chatId) {
+    if (confirm('¿Estás seguro de que quieres eliminar esta conversación?')) {
+        chats = chats.filter(c => c.id !== chatId);
+        
+        if (currentChatId === chatId) {
+            currentChatId = null;
+            showEmptyState();
+        }
+        
+        saveChatsToStorage();
+        updateChatsList();
+    }
+}
+
+function updateChatsList() {
+    const today = new Date().toDateString();
+    const todayChats = [];
+    const previousChats = [];
+    
+    chats.forEach(chat => {
+        const chatDate = new Date(chat.updatedAt).toDateString();
+        if (chatDate === today) {
+            todayChats.push(chat);
+        } else {
+            previousChats.push(chat);
+        }
+    });
+    
+    chatsToday.innerHTML = todayChats.length > 0 
+        ? todayChats.map(renderChatItem).join('') 
+        : '<div style="padding: 1rem; text-align: center; color: var(--text-muted); font-size: 0.9rem;">No hay conversaciones hoy</div>';
+    
+    chatsPrevious.innerHTML = previousChats.length > 0 
+        ? previousChats.map(renderChatItem).join('') 
+        : '<div style="padding: 1rem; text-align: center; color: var(--text-muted); font-size: 0.9rem;">No hay conversaciones anteriores</div>';
+    
+    // Reattach event listeners
+    document.querySelectorAll('.chat-item').forEach(item => {
+        item.addEventListener('click', (e) => {
+            if (!e.target.closest('.btn-chat-action')) {
+                loadChat(item.dataset.chatId);
+            }
+        });
+    });
+    
+    document.querySelectorAll('.btn-delete-chat').forEach(btn => {
+        btn.addEventListener('click', (e) => {
+            e.stopPropagation();
+            deleteChat(btn.dataset.chatId);
+        });
+    });
+}
+
+function renderChatItem(chat) {
+    const isActive = chat.id === currentChatId;
+    const preview = chat.messages.length > 0 
+        ? chat.messages[chat.messages.length - 1].content.substring(0, 50) + '...'
+        : 'Sin mensajes';
+    
+    return `
+        <div class="chat-item ${isActive ? 'active' : ''}" data-chat-id="${chat.id}">
+            <div class="chat-item-content">
+                <div class="chat-item-title">${escapeHtml(chat.title)}</div>
+                <div class="chat-item-preview">${escapeHtml(preview)}</div>
+            </div>
+            <div class="chat-item-actions">
+                <button class="btn-chat-action btn-delete-chat" data-chat-id="${chat.id}" title="Eliminar">
+                    <i data-lucide="x" style="width: 16px; height: 16px;"></i>
+                </button>
+            </div>
+        </div>
+    `;
+}
+
+// ============================================
+// Gestión de Mensajes
+// ============================================
+function handleInputChange() {
+    // Auto-resize textarea
+    messageInput.style.height = 'auto';
+    messageInput.style.height = messageInput.scrollHeight + 'px';
+    
+    updateSendButtonState();
+}
+
+function updateSendButtonState() {
+    // Enable send button if there's text or files, or if is typing
+    sendBtn.disabled = !isTyping && messageInput.value.trim() === '' && attachedFiles.length === 0;
+}
+
+function setSendButtonToStop() {
+    sendBtn.disabled = false;
+    sendBtn.classList.add('stop-mode');
+    const icon = sendBtn.querySelector('i');
+    if (icon) {
+        icon.setAttribute('data-lucide', 'square');
+        if (typeof lucide !== 'undefined') {
+            lucide.createIcons();
+        }
+    }
+}
+
+function setSendButtonToSend() {
+    sendBtn.classList.remove('stop-mode');
+    const icon = sendBtn.querySelector('i');
+    if (icon) {
+        icon.setAttribute('data-lucide', 'arrow-up');
+        if (typeof lucide !== 'undefined') {
+            lucide.createIcons();
+        }
+    }
+    updateSendButtonState();
+}
+
+function stopGeneration() {
+    if (abortController) {
+        abortController.abort();
+        abortController = null;
+    }
+    
+    isTyping = false;
+    setSendButtonToSend();
+    updateServerStatus('connected', 'Detenido');
+    
+    // Quitar mensaje de streaming si existe
+    const streamingMsg = document.getElementById('streaming-message');
+    if (streamingMsg) {
+        streamingMsg.classList.remove('streaming');
+    }
+    
+    console.log('⏹️ Generación detenida por el usuario');
+}
+
+function handleKeyDown(e) {
+    if (e.key === 'Enter' && !e.shiftKey) {
+        e.preventDefault();
+        sendMessage();
+    }
+}
+
+async function sendMessage() {
+    console.log('🔍 sendMessage() llamada');
+    const content = messageInput.value.trim();
+    console.log('📝 Contenido:', content);
+    console.log('⏳ isTyping:', isTyping);
+    
+    if ((!content && attachedFiles.length === 0) || isTyping) {
+        console.log('❌ Saliendo: sin contenido o está escribiendo');
+        return;
+    }
+    
+    // Crear chat si no existe
+    if (!currentChatId) {
+        createNewChat();
+    }
+    
+    // Construir mensaje con archivos si hay
+    let messageContent = content;
+    if (attachedFiles.length > 0) {
+        const filesList = attachedFiles.map(f => f.name).join(', ');
+        messageContent = content ? `${content}\n\n📎 Archivos adjuntos: ${filesList}` : `📎 Archivos adjuntos: ${filesList}`;
+    }
+    
+    // Guardar el último mensaje del usuario para regeneración
+    lastUserMessage = content || 'Archivos adjuntos';
+    
+    // Agregar mensaje del usuario
+    console.log('📨 Agregando mensaje del usuario:', messageContent);
+    appendMessage('user', messageContent);
+    
+    // Limpiar input y archivos (con pequeño delay para evitar flash visual)
+    setTimeout(() => {
+        messageInput.value = '';
+        messageInput.style.height = 'auto';
+        attachedFiles = [];
+        updateAttachmentsPreview();
+        updateSendButtonState();
+    }, 50);
+    
+    // Guardar mensaje
+    saveMessage('user', messageContent);
+    console.log('💾 Mensaje guardado');
+    
+    // Actualizar título del chat si es el primer mensaje
+    const chat = chats.find(c => c.id === currentChatId);
+    if (chat && chat.messages.length === 1) {
+        chat.title = content.substring(0, 50) + (content.length > 50 ? '...' : '');
+        document.getElementById('current-chat-title').textContent = chat.title;
+        updateChatsList();
+    }
+    
+    // Simular respuesta del asistente
+    console.log('🎬 Llamando a simulateAssistantResponse con:', lastUserMessage);
+    await simulateAssistantResponse(lastUserMessage);
+    console.log('✅ simulateAssistantResponse completada');
+}
+
+function appendMessage(role, content, save = true, stats = null) {
+    console.log(`📝 appendMessage(${role}):`, content.substring(0, 50) + '...');
+    const messageDiv = document.createElement('div');
+    messageDiv.className = `message ${role}`;
+    
+    const isUser = role === 'user';
+    const roleText = isUser ? 'Tú' : 'Capibara6';
+    const iconName = isUser ? 'circle-user' : 'sparkles';
+    
+    // Generar HTML de estadísticas si están disponibles
+    let statsHTML = '';
+    if (!isUser && stats) {
+        statsHTML = `
+            <div class="message-stats">
+                <div class="stat-item" title="Tiempo de generación">
+                    <i data-lucide="clock" style="width: 12px; height: 12px;"></i>
+                    <span>${stats.duration}s</span>
+                </div>
+                <div class="stat-item" title="Tokens generados">
+                    <i data-lucide="message-square" style="width: 12px; height: 12px;"></i>
+                    <span>${stats.tokens} gen</span>
+                </div>
+                <div class="stat-item" title="Tokens del prompt">
+                    <i data-lucide="arrow-right" style="width: 12px; height: 12px;"></i>
+                    <span>${stats.promptTokens} in</span>
+                </div>
+                <div class="stat-item" title="Total de tokens">
+                    <i data-lucide="layers" style="width: 12px; height: 12px;"></i>
+                    <span>${stats.totalTokens} total</span>
+                </div>
+                <div class="stat-item" title="Velocidad de generación">
+                    <i data-lucide="zap" style="width: 12px; height: 12px;"></i>
+                    <span>${stats.tokensPerSecond} tok/s</span>
+                </div>
+                <div class="stat-item" title="Modelo usado">
+                    <i data-lucide="cpu" style="width: 12px; height: 12px;"></i>
+                    <span>${stats.model}</span>
+                </div>
+            </div>
+        `;
+    }
+    
+    messageDiv.innerHTML = `
+        <div class="message-avatar">
+            <i data-lucide="${iconName}" style="width: 20px; height: 20px;"></i>
+        </div>
+        <div class="message-content">
+            <div class="message-role">${roleText}</div>
+            <div class="message-text">${formatMessage(content)}</div>
+            ${statsHTML}
+            ${!isUser ? `
+                <div class="message-actions">
+                    <button class="btn-message-action">
+                        <i data-lucide="clipboard" style="width: 14px; height: 14px;"></i>
+                        Copiar
+                    </button>
+                    <button class="btn-message-action">
+                        <i data-lucide="star" style="width: 14px; height: 14px;"></i>
+                        Evaluar
+                    </button>
+                    <button class="btn-message-action">
+                        <i data-lucide="message-circle" style="width: 14px; height: 14px;"></i>
+                        Regenerar
+                    </button>
+                </div>
+            ` : ''}
+        </div>
+    `;
+    
+    messagesContainer.appendChild(messageDiv);
+    messagesContainer.scrollTop = messagesContainer.scrollHeight;
+    
+    // Reinicializar iconos de Lucide
+    if (typeof lucide !== 'undefined') {
+        lucide.createIcons();
+    }
+    
+    // Agregar event listeners para acciones
+    messageDiv.querySelectorAll('.btn-message-action').forEach(btn => {
+        btn.addEventListener('click', (e) => {
+            const btnText = btn.textContent.trim();
+            if (btnText.includes('Copiar')) {
+                copyMessageContent(content);
+            } else if (btnText.includes('Escuchar')) {
+                // Leer el mensaje en voz alta
+                if (window.speakText) {
+                    const textDiv = messageDiv.querySelector('.message-text');
+                    const textContent = textDiv ? textDiv.textContent : content;
+                    window.speakText(textContent, btn);
+                } else {
+                    console.error('❌ TTS no está cargado');
+                }
+            } else if (btnText.includes('Regenerar')) {
+                regenerateResponse();
+            } else if (btnText.includes('Evaluar')) {
+                console.log('⭐ Botón Evaluar clickeado');
+                console.log('🔍 showRatingModal disponible:', typeof window.showRatingModal);
+                
+                // Abrir modal de evaluación detallada
+                if (window.showRatingModal) {
+                    console.log('✅ Abriendo modal de evaluación...');
+                    window.showRatingModal(messageDiv);
+                } else {
+                    console.error('❌ window.showRatingModal no está disponible');
+                    alert('El sistema de evaluación no está cargado. Recarga la página.');
+                }
+            }
+        });
+    });
+    
+    if (save) {
+        saveMessage(role, content);
+    }
+}
+
+function showTypingIndicator() {
+    const typingDiv = document.createElement('div');
+    typingDiv.className = 'message assistant typing';
+    typingDiv.id = 'typing-indicator';
+    typingDiv.innerHTML = `
+        <div class="message-avatar">
+            <i data-lucide="sparkles" style="width: 20px; height: 20px;"></i>
+        </div>
+        <div class="message-content">
+            <div class="typing-indicator">
+                <div class="typing-dot"></div>
+                <div class="typing-dot"></div>
+                <div class="typing-dot"></div>
+            </div>
+        </div>
+    `;
+    
+    messagesContainer.appendChild(typingDiv);
+    messagesContainer.scrollTop = messagesContainer.scrollHeight;
+    
+    if (typeof lucide !== 'undefined') {
+        lucide.createIcons();
+    }
+}
+
+function hideTypingIndicator() {
+    const typingIndicator = document.getElementById('typing-indicator');
+    if (typingIndicator) {
+        typingIndicator.remove();
+    }
+}
+
+function createStreamingMessage() {
+    const messageDiv = document.createElement('div');
+    messageDiv.className = 'message assistant streaming';
+    messageDiv.id = 'streaming-message';
+    
+    messageDiv.innerHTML = `
+        <div class="message-avatar">
+            <i data-lucide="sparkles" style="width: 20px; height: 20px;"></i>
+        </div>
+        <div class="message-content">
+            <div class="message-role">Capibara6</div>
+            <div class="message-text"></div>
+        </div>
+    `;
+    
+    messagesContainer.appendChild(messageDiv);
+    
+    if (typeof lucide !== 'undefined') {
+        lucide.createIcons();
+    }
+    
+    return messageDiv;
+}
+
+function addStatsToMessage(messageDiv, stats) {
+    const statsHTML = `
+        <div class="message-stats">
+            <div class="stat-item" title="Tiempo de generación">
+                <i data-lucide="clock"></i>
+                <span>${stats.duration}s</span>
+            </div>
+            <div class="stat-item" title="Tokens generados">
+                <i data-lucide="message-square"></i>
+                <span>${stats.tokens} gen</span>
+            </div>
+            <div class="stat-item" title="Tokens del prompt">
+                <i data-lucide="arrow-right"></i>
+                <span>${stats.promptTokens} in</span>
+            </div>
+            <div class="stat-item" title="Total de tokens">
+                <i data-lucide="layers"></i>
+                <span>${stats.totalTokens} total</span>
+            </div>
+            <div class="stat-item" title="Velocidad de generación">
+                <i data-lucide="zap"></i>
+                <span>${stats.tokensPerSecond} tok/s</span>
+            </div>
+            <div class="stat-item" title="Modelo usado">
+                <i data-lucide="cpu"></i>
+                <span>${stats.model}</span>
+            </div>
+        </div>
+        <div class="message-actions">
+            <button class="btn-message-action">
+                <i data-lucide="clipboard" style="width: 14px; height: 14px;"></i>
+                Copiar
+            </button>
+            <button class="btn-message-action btn-speak">
+                <i data-lucide="volume" style="width: 14px; height: 14px;"></i>
+                <span class="btn-text">Escuchar</span>
+            </button>
+            <button class="btn-message-action">
+                <i data-lucide="star" style="width: 14px; height: 14px;"></i>
+                Evaluar
+            </button>
+            <button class="btn-message-action">
+                <i data-lucide="message-circle" style="width: 14px; height: 14px;"></i>
+                Regenerar
+            </button>
+        </div>
+    `;
+    
+    const contentDiv = messageDiv.querySelector('.message-content');
+    contentDiv.insertAdjacentHTML('beforeend', statsHTML);
+    
+    if (typeof lucide !== 'undefined') {
+        lucide.createIcons();
+    }
+    
+    // Agregar event listeners
+    messageDiv.querySelectorAll('.btn-message-action').forEach(btn => {
+        btn.addEventListener('click', (e) => {
+            const btnText = btn.textContent.trim();
+            const textDiv = messageDiv.querySelector('.message-text');
+            const content = textDiv.textContent;
+            
+            if (btnText.includes('Copiar')) {
+                copyMessageContent(content);
+            } else if (btnText.includes('Escuchar')) {
+                // Leer el mensaje en voz alta
+                if (window.speakText) {
+                    const textDiv = messageDiv.querySelector('.message-text');
+                    const textContent = textDiv ? textDiv.textContent : content;
+                    window.speakText(textContent, btn);
+                } else {
+                    console.error('❌ TTS no está cargado');
+                }
+            } else if (btnText.includes('Regenerar')) {
+                regenerateResponse();
+            } else if (btnText.includes('Evaluar')) {
+                console.log('⭐ Botón Evaluar clickeado');
+                console.log('🔍 showRatingModal disponible:', typeof window.showRatingModal);
+                
+                // Abrir modal de evaluación detallada
+                if (window.showRatingModal) {
+                    console.log('✅ Abriendo modal de evaluación...');
+                    window.showRatingModal(messageDiv);
+                } else {
+                    console.error('❌ window.showRatingModal no está disponible');
+                    alert('El sistema de evaluación no está cargado. Recarga la página.');
+                }
+            }
+        });
+    });
+}
+
+async function simulateAssistantResponse(userMessage) {
+    console.log('🤖 simulateAssistantResponse() iniciada con:', userMessage);
+    isTyping = true;
+    hideTypingIndicator();
+    updateServerStatus('connecting', 'Generando...');
+    setSendButtonToStop();
+    
+    const startTime = performance.now();
+    let streamingMessageDiv = null;
+    let streamingTextDiv = null;
+    let accumulatedText = '';
+    let tokensGenerated = 0;
+    
+    // Crear nuevo AbortController para esta generación
+    let abortController = new AbortController();
+    
+    try {
+        // Obtener el historial de la conversación actual
+        const chat = chats.find(c => c.id === currentChatId);
+        
+        // 🎯 SMART MCP: Analizar si necesita contexto adicional
+        let augmentedMessage = userMessage;
+        if (typeof window.smartMCPAnalyze === 'function') {
+            try {
+                const mcpResult = await window.smartMCPAnalyze(userMessage);
+                augmentedMessage = mcpResult.prompt;
+                
+                if (mcpResult.needsContext) {
+                    console.log('🎯 Smart MCP: Contexto agregado', {
+                        contextsAdded: mcpResult.contextsAdded
+                    });
+                }
+            } catch (error) {
+                console.warn('⚠️ Smart MCP falló, usando mensaje original:', error);
+            }
+        }
+        
+        // Construir historial con system prompt corto
+        let conversationHistory = `<bos>`;
+        
+        if (MODEL_CONFIG.systemPrompt) {
+            conversationHistory += `<start_of_turn>system\n${MODEL_CONFIG.systemPrompt}<end_of_turn>\n`;
+        }
+        
+        if (chat && chat.messages.length > 0) {
+            // Construir el historial completo de la conversación (usando mensajes ORIGINALES, no augmentados)
+            chat.messages.forEach(msg => {
+                if (msg.role === 'user') {
+                    conversationHistory += `<start_of_turn>user\n${msg.content}<end_of_turn>\n`;
+                } else if (msg.role === 'assistant') {
+                    conversationHistory += `<start_of_turn>model\n${msg.content}<end_of_turn>\n`;
+                }
+            });
+        }
+        
+        // 🔥 Agregar el mensaje actual AUGMENTADO
+        conversationHistory += `<start_of_turn>user\n${augmentedMessage}<end_of_turn>\n`;
+        
+        // Agregar el turno del modelo para que genere la respuesta
+        conversationHistory += '<start_of_turn>model\n';
+        
+        // Crear mensaje vacío para streaming
+        streamingMessageDiv = createStreamingMessage();
+        streamingTextDiv = streamingMessageDiv.querySelector('.message-text');
+        
+        // Conectar con nuestro backend que se conecta a GPT-OSS-20B
+        const response = await fetch(MODEL_CONFIG.serverUrl, {
+            method: 'POST',
+            headers: {
+                'Content-Type': 'application/json',
+            },
+            body: JSON.stringify({
+                message: userMessage,  // Enviar solo el mensaje del usuario
+                max_tokens: MODEL_CONFIG.defaultParams.n_predict,
+                temperature: MODEL_CONFIG.defaultParams.temperature
+            }),
+            signal: abortController.signal
+        });
+        
+        if (!response.ok) {
+            throw new Error(`Error del servidor: ${response.status}`);
+        }
+        
+        // Leer la respuesta JSON de nuestro backend
+        const data = await response.json();
+        
+        if (data.response || data.content) {
+            // Simular streaming escribiendo la respuesta caracter por caracter
+            const fullResponse = data.response || data.content;
+            let currentText = '';
+            
+            for (let i = 0; i <= fullResponse.length; i++) {
+                if (abortController.signal.aborted) {
+                    console.log('🛑 Generación cancelada por el usuario');
+                    break;
+                }
+                
+                currentText = fullResponse.substring(0, i);
+                streamingTextDiv.textContent = currentText;
+                streamingMessageDiv.scrollIntoView({ behavior: 'smooth' });
+                
+                // Pequeña pausa para simular streaming
+                if (i < fullResponse.length) {
+                    await new Promise(resolve => setTimeout(resolve, 20));
+                }
+            }
+            
+            accumulatedText = fullResponse;
+            
+            // Usar los datos reales del modelo si están disponibles
+            if (data.tokens) {
+                tokensGenerated = data.tokens;
+            }
+        } else {
+            throw new Error('No se recibió respuesta del modelo');
+        }
+        
+        const endTime = performance.now();
+        const duration = ((endTime - startTime) / 1000).toFixed(2);
+        
+        console.log('📊 Texto acumulado final:', accumulatedText.length, 'chars');
+        if (accumulatedText.length === 0) {
+            console.error('❌ ERROR: No se acumuló ningún texto');
+        }
+        
+        updateServerStatus('connected', 'Conectado');
+        
+        // Si no recibió stream, intentar parsear respuesta completa
+        if (!accumulatedText && buffer) {
+            try {
+                const data = JSON.parse(buffer);
+                accumulatedText = data.content || '';
+                tokensGenerated = data.tokens_predicted || 0;
+                tokensEvaluated = data.tokens_evaluated || 0;
+                streamingTextDiv.innerHTML = formatMessage(accumulatedText);
+            } catch (e) {
+                console.error('Error parseando respuesta:', e);
+            }
+        }
+        
+        // Limpiar la respuesta de tokens no deseados agresivamente (FINAL)
+        accumulatedText = accumulatedText
+            // Tokens de control y metadata
+            .replace(/<\|im_end\|>/g, '')
+            .replace(/<\|end_of_turn\|>/g, '')
+            .replace(/<end_of_turn>/g, '')
+            .replace(/<model[^>]*>/g, '')
+            .replace(/<user[^>]*>/g, '')
+            .replace(/<bot[^>]*>/g, '')
+            .replace(/<system[^>]*>/g, '')
+            .replace(/<im_persona[^>]*>/g, '')
+            .replace(/\[INST\]/g, '')
+            .replace(/\[\/INST\]/g, '')
+            .replace(/\<\>/g, '')
+            .replace(/\<s\>/g, '')
+            .replace(/\<\/s\>/g, '')
+            // Tags HTML
+            .replace(/<\/?p>/gi, '')
+            .replace(/<\/?div>/gi, '')
+            .replace(/<\/?span>/gi, '')
+            .replace(/<\/?br>/gi, '')
+            .replace(/<img[^>]*>/gi, '')
+            .replace(/<audio[^>]*>/gi, '')
+            .replace(/<video[^>]*>/gi, '')
+            // Metadata
+            .replace(/Respuesta:/g, '')
+            .replace(/Puntuación:/g, '')
+            .replace(/Explicacion:/g, '')
+            .replace(/\{-[^}]*\}/g, '')
+            .replace(/\{--\}/g, '')
+            .replace(/\\\{-\}/g, '')
+            .replace(/\bChatGPT\b/g, 'Capibara6')
+            .replace(/\bBing\b/g, 'Capibara6')
+            // .replace(/\bMicrosoft\b/g, 'Anachroni s.coop')  // Deshabilitado
+            // .replace(/\bOpenAI\b/g, 'Anachroni s.coop')  // Deshabilitado
+            .replace(/\bClaude\b/g, 'Capibara6')
+            .replace(/\bAnthropic\b/g, 'Anachroni s.coop')
+            // Artefactos de código
+            .replace(/`;$/gm, '')
+            .replace(/^const query = `/gm, '')
+            .replace(/^const /gm, '')
+            .replace(/^let /gm, '')
+            .replace(/^var /gm, '')
+            // Instrucciones filtradas (solo si empiezan línea)
+            .replace(/^Responde de forma clara.*/gim, '')
+            .replace(/^Separa párrafos.*/gim, '')
+            .replace(/^No uses acrónimos.*/gim, '')
+            .replace(/^La respuesta debe tener.*/gim, '')
+            .replace(/^\(Inglés estadounidense.*/gim, '')
+            .replace(/^usando un estilo conversacional.*/gim, '')
+            .replace(/^máximo\s*\d+\s*palabras.*/gim, '')
+            .replace(/^Resumen:\s*Combina\s+\w+\s+para crear.*/gim, '')
+            .replace(/html<!DOCTYPE/g, '<!DOCTYPE')
+            .replace(/html</g, '<')
+            .replace(/php</g, '<')
+            .replace(/javascript</g, '<')
+            .replace(/```\n```/g, '```')
+            // Tags HTML incompletos
+            .replace(/<\/us$/gi, '')
+            .replace(/<\w+$/gi, '')
+            .replace(/\(<$/gi, '')
+            // Código LaTeX y matemático
+            .replace(/\\textbackslash.*/gi, '')
+            .replace(/\\begin\{.*?\}.*/gi, '')
+            .replace(/\\end\{.*?\}.*/gi, '')
+            .replace(/\\hline.*/gi, '')
+            .replace(/\{-\}\s*\\.*/gi, '')
+            // Palabras sin sentido repetidas
+            .replace(/\b(\w{5,})\1+\b/gi, '')
+            .replace(/[höøåäöüß]{3,}/gi, '')
+            .trim();
+        
+        // Calcular estadísticas
+        if (tokensGenerated === 0) {
+            tokensGenerated = accumulatedText.split(' ').length; // Estimación simple si no tenemos datos del modelo
+        }
+        const tokensEvaluated = 0; // No disponible en nuestro formato
+        const tokensPerSecond = duration > 0 ? (tokensGenerated / parseFloat(duration)).toFixed(1) : '0';
+        const totalTokens = tokensGenerated + tokensEvaluated;
+        const modelName = 'capibara6';
+        
+        // Quitar clase streaming (elimina cursor parpadeante)
+        streamingMessageDiv.classList.remove('streaming');
+        
+        // Agregar estadísticas y botones
+        addStatsToMessage(streamingMessageDiv, {
+            duration: duration,
+            tokens: tokensGenerated,
+            tokensPerSecond: tokensPerSecond,
+            promptTokens: tokensEvaluated,
+            totalTokens: totalTokens,
+            model: modelName
+        });
+        
+        // Guardar mensaje
+        saveMessage('assistant', accumulatedText);
+        
+    } catch (error) {
+        // Si fue abortado por el usuario, no mostrar error
+        if (error.name === 'AbortError') {
+            console.log('⏹️ Generación cancelada por el usuario');
+            updateServerStatus('connected', 'Cancelado');
+            
+            // Guardar lo que se generó hasta ahora
+            if (accumulatedText && streamingMessageDiv) {
+                streamingMessageDiv.classList.remove('streaming');
+                addStatsToMessage(streamingMessageDiv, {
+                    duration: ((performance.now() - startTime) / 1000).toFixed(2),
+                    tokens: 0,
+                    tokensPerSecond: '0',
+                    promptTokens: 0,
+                    totalTokens: 0,
+                    model: 'capibara6'
+                });
+                saveMessage('assistant', accumulatedText.trim() + ' [Cancelado]');
+            } else if (streamingMessageDiv) {
+                streamingMessageDiv.remove();
+            }
+        } else {
+            updateServerStatus('error', 'Error');
+            console.error('Error al conectar con el modelo:', error);
+            
+            // Eliminar mensaje de streaming si existe
+            if (streamingMessageDiv) {
+                streamingMessageDiv.remove();
+            }
+            
+            // Mensaje de error amigable
+            const errorMessage = `Lo siento, no pude conectar con el modelo de IA. Error: ${error.message}\n\nPor favor, verifica que el servidor esté activo.`;
+            appendMessage('assistant', errorMessage);
+        }
+    }
+    
+    isTyping = false;
+    setSendButtonToSend();
+    abortController = null;
+}
+
+
+/**
+ * Detecta y elimina repeticiones de párrafos completos
+ */
+function removeRepetitions(text) {
+    // Dividir en oraciones (aproximadamente)
+    const sentences = text.split(/(?<=[.!?])\s+/);
+    const seen = new Set();
+    const unique = [];
+    
+    for (const sentence of sentences) {
+        const normalized = sentence.trim().toLowerCase();
+        // Si la oración es muy corta o ya la vimos, saltarla
+        if (normalized.length < 20 || seen.has(normalized)) {
+            continue;
+        }
+        seen.add(normalized);
+        unique.push(sentence);
+    }
+    
+    return unique.join(' ');
+}
+
+/**
+ * Mejora automáticamente el formato si el modelo no lo hizo
+ */
+function autoImproveFormatting(text) {
+    // Si ya tiene formato markdown, no tocar
+    if (text.includes('**') || text.includes('##') || text.includes('\n-') || text.includes('\n1.')) {
+        return text;
+    }
+    
+    // Detectar listas implícitas (textos que empiezan con palabras enumerativas)
+    const listPatterns = [
+        /(\d+\.\s+[A-Z])/g,  // "1. Algo"
+        /(Primero|Segundo|Tercero|Cuarto|Quinto)[,:]?\s/gi,
+        /(En primer lugar|En segundo lugar|Por último)[,:]?\s/gi
+    ];
+    
+    for (const pattern of listPatterns) {
+        if (pattern.test(text)) {
+            // Convertir a lista numerada
+            text = text.replace(/(\d+)\.\s+([A-ZÁÉÍÓÚ])/g, '\n\n$1. **$2');
+            break;
+        }
+    }
+    
+    // Separar párrafos largos (más de 300 caracteres sin punto y seguido)
+    text = text.replace(/([.!?])\s+([A-ZÁÉÍÓÚ])/g, '$1\n\n$2');
+    
+    // Detectar conceptos técnicos y ponerlos en negrita
+    const technicalTerms = [
+        'Transformer', 'Mamba', 'arquitectura', 'algoritmo', 'modelo',
+        'atención', 'secuencia', 'híbrido', 'eficiente', 'robusta',
+        'transformer', 'mamba', 'seq2seq', 'preentrenamiento', 'GPT'
+    ];
+    
+    for (const term of technicalTerms) {
+        const regex = new RegExp(`\\b(${term})\\b`, 'gi');
+        // Solo aplicar si la palabra no está ya en negrita
+        if (!text.includes(`**${term}**`)) {
+            let count = 0;
+            text = text.replace(regex, (match) => {
+                count++;
+                // Solo en negrita la primera mención
+                return count === 1 ? `**${match}**` : match;
+            });
+        }
+    }
+    
+    // Resumen automático DESHABILITADO (genera texto sin sentido con Gemma)
+    // const wordCount = text.split(/\s+/).length;
+    // const paragraphCount = text.split(/\n\n+/).length;
+    // 
+    // if (wordCount > 400 || paragraphCount > 4) {
+    //     if (!text.match(/\b(resumen|en resumen|resumiendo)\b/i)) {
+    //         const summary = generateAutoSummary(text);
+    //         if (summary && summary.length > 10) {
+    //             text += '\n\n---\n\n**Resumen:** ' + summary;
+    //         }
+    //     }
+    // }
+    
+    return text;
+}
+
+/**
+ * Genera un resumen automático de la respuesta
+ */
+function generateAutoSummary(text) {
+    // Extraer las primeras oraciones significativas
+    const sentences = text.split(/(?<=[.!?])\s+/);
+    const firstSentence = sentences[0] || '';
+    
+    // Buscar conceptos clave (palabras en negrita o términos técnicos)
+    const keyConcepts = [];
+    const boldMatches = text.match(/\*\*([^*]+)\*\*/g);
+    if (boldMatches && boldMatches.length > 0) {
+        // Extraer hasta 3 conceptos principales
+        for (let i = 0; i < Math.min(3, boldMatches.length); i++) {
+            keyConcepts.push(boldMatches[i].replace(/\*\*/g, ''));
+        }
+    }
+    
+    // Construir resumen breve
+    if (keyConcepts.length > 0) {
+        return `Combina ${keyConcepts.join(', ')} para crear una solución efectiva.`;
+    } else {
+        // Si no hay conceptos en negrita, usar primera oración resumida
+        const words = firstSentence.split(/\s+/).slice(0, 20);
+        return words.join(' ') + (firstSentence.split(/\s+/).length > 20 ? '...' : '');
+    }
+}
+
+function formatMessage(content) {
+    // Limpiar repeticiones antes de formatear
+    content = removeRepetitions(content);
+    
+    // Auto-mejorar formato si el modelo no lo hizo
+    content = autoImproveFormatting(content);
+    
+    // Auto-detectar código sin delimitadores y envolverlo
+    content = autoFormatCode(content);
+    
+    // Configurar marked.js con opciones mejoradas para formateo
+    if (typeof marked !== 'undefined') {
+        marked.setOptions({
+            breaks: true,        // Convertir \n en <br>
+            gfm: true,          // GitHub Flavored Markdown
+            headerIds: false,   // No generar IDs en headers
+            mangle: false,      // No mangle emails
+            pedantic: false,    // No modo pedantic (permite mejor formateo)
+            smartLists: true,   // Mejorar detección de listas
+            smartypants: false, // No convertir comillas
+            highlight: function(code, lang) {
+                if (lang && typeof hljs !== 'undefined' && hljs.getLanguage(lang)) {
+                    try {
+                        return hljs.highlight(code, { language: lang }).value;
+                    } catch (err) {
+                        console.error(err);
+                    }
+                }
+                return code;
+            }
+        });
+        
+        // Renderizar markdown
+        const html = marked.parse(content);
+        return html;
+    }
+    
+    // Fallback si marked.js no está disponible
+    let formatted = escapeHtml(content);
+    formatted = formatted.replace(/\*\*(.+?)\*\*/g, '<strong>$1</strong>');
+    formatted = formatted.replace(/\*(.+?)\*/g, '<em>$1</em>');
+    formatted = formatted.replace(/```(\w+)?\n([\s\S]+?)```/g, '<pre><code>$2</code></pre>');
+    formatted = formatted.replace(/`(.+?)`/g, '<code>$1</code>');
+    formatted = formatted.replace(/\n/g, '<br>');
+    
+    return formatted;
+}
+
+function autoFormatCode(content) {
+    // Si ya tiene bloques de código, no hacer nada
+    if (content.includes('```')) {
+        return content;
+    }
+    
+    // Detectar PHP (class, function __construct, $this->, etc.)
+    if (content.includes('class ') && (content.includes('$this->') || content.includes('private $') || content.includes('public function'))) {
+        // Buscar donde empieza y termina el código PHP
+        const classStart = content.indexOf('class ');
+        const lastBrace = content.lastIndexOf('}');
+        
+        if (classStart >= 0 && lastBrace > classStart) {
+            const phpCode = content.substring(classStart, lastBrace + 1);
+            const before = content.substring(0, classStart);
+            const after = content.substring(lastBrace + 1);
+            
+            content = before + '\n```php\n' + phpCode + '\n```\n' + after;
+            return content;
+        }
+    }
+    
+    // Detectar HTML (<!DOCTYPE, <html>, etc.)
+    const htmlPattern = /<!DOCTYPE[^>]*>[\s\S]*<\/html>/gi;
+    if (htmlPattern.test(content)) {
+        const match = content.match(htmlPattern);
+        if (match) {
+            content = content.replace(match[0], '\n```html\n' + match[0] + '\n```\n');
+            return content;
+        }
+    }
+    
+    // Detectar tags HTML sueltos (múltiples tags)
+    const htmlTagPattern = /<[a-z]+[^>]*>[\s\S]*?<\/[a-z]+>/gi;
+    const htmlMatches = content.match(htmlTagPattern);
+    if (htmlMatches && htmlMatches.length > 2) {
+        // Si hay más de 2 tags HTML, probablemente es código HTML
+        const firstTag = content.indexOf('<');
+        const lastCloseTag = content.lastIndexOf('>');
+        if (firstTag >= 0 && lastCloseTag > firstTag) {
+            const htmlCode = content.substring(firstTag, lastCloseTag + 1);
+            content = content.substring(0, firstTag) + 
+                     '\n```html\n' + htmlCode + '\n```\n' + 
+                     content.substring(lastCloseTag + 1);
+            return content;
+        }
+    }
+    
+    // Detectar bloques de código JavaScript
+    const functionPattern = /function\s+\w+\s*\([^)]*\)\s*\{[^}]+\}/g;
+    if (functionPattern.test(content)) {
+        content = content.replace(functionPattern, (match) => {
+            return '\n```javascript\n' + match + '\n```\n';
+        });
+    }
+    
+    // Detectar Python
+    const pythonPattern = /def\s+\w+\s*\([^)]*\):[^\n]+/g;
+    if (pythonPattern.test(content)) {
+        content = content.replace(pythonPattern, (match) => {
+            return '\n```python\n' + match + '\n```\n';
+        });
+    }
+    
+    return content;
+}
+
+function clearMessages() {
+    messagesContainer.innerHTML = '';
+}
+
+function saveMessage(role, content) {
+    if (!currentChatId) return;
+    
+    const chat = chats.find(c => c.id === currentChatId);
+    if (!chat) return;
+    
+    chat.messages.push({ role, content, timestamp: new Date().toISOString() });
+    chat.updatedAt = new Date().toISOString();
+    
+    saveChatsToStorage();
+}
+
+function copyMessageContent(content) {
+    // Limpiar formato HTML antes de copiar
+    const tempDiv = document.createElement('div');
+    tempDiv.innerHTML = content;
+    const textContent = tempDiv.textContent || tempDiv.innerText;
+    
+    navigator.clipboard.writeText(textContent).then(() => {
+        // Mostrar feedback visual
+        console.log('✅ Contenido copiado al portapapeles');
+    }).catch(err => {
+        console.error('Error al copiar:', err);
+    });
+}
+
+async function regenerateResponse() {
+    if (!lastUserMessage || isTyping) {
+        console.log('No hay mensaje para regenerar o el modelo está generando');
+        return;
+    }
+    
+    // Encontrar y eliminar el último mensaje del asistente
+    const messages = messagesContainer.querySelectorAll('.message.assistant');
+    if (messages.length > 0) {
+        const lastAssistantMessage = messages[messages.length - 1];
+        lastAssistantMessage.remove();
+        
+        // Eliminar también del chat guardado
+        const chat = chats.find(c => c.id === currentChatId);
+        if (chat && chat.messages.length > 0) {
+            // Eliminar el último mensaje si es del asistente
+            const lastMsg = chat.messages[chat.messages.length - 1];
+            if (lastMsg.role === 'assistant') {
+                chat.messages.pop();
+                saveChatsToStorage();
+            }
+        }
+    }
+    
+    // Generar nueva respuesta
+    await simulateAssistantResponse(lastUserMessage);
+}
+
+// ============================================
+// Gestión de Estado
+// ============================================
+function showEmptyState() {
+    emptyState.style.display = 'flex';
+    chatArea.style.display = 'none';
+}
+
+function showChatArea() {
+    emptyState.style.display = 'none';
+    chatArea.style.display = 'flex';
+}
+
+function startNewChatWithPrompt(prompt) {
+    createNewChat();
+    messageInput.value = prompt;
+    handleInputChange();
+    messageInput.focus();
+}
+
+// ============================================
+// Almacenamiento Local
+// ============================================
+function saveChatsToStorage() {
+    try {
+        localStorage.setItem('capibara6-chats', JSON.stringify(chats));
+    } catch (e) {
+        console.error('Error saving chats:', e);
+    }
+}
+
+function loadChatsFromStorage() {
+    try {
+        const stored = localStorage.getItem('capibara6-chats');
+        if (stored) {
+            chats = JSON.parse(stored);
+        }
+    } catch (e) {
+        console.error('Error loading chats:', e);
+        chats = [];
+    }
+}
+
+// ============================================
+// Modal de Configuración
+// ============================================
+function openSettingsModal() {
+    const modal = document.getElementById('settings-modal');
+    if (modal) {
+        modal.style.display = 'flex';
+    }
+}
+
+function closeSettingsModal() {
+    const modal = document.getElementById('settings-modal');
+    if (modal) {
+        modal.style.display = 'none';
+    }
+}
+
+// Cerrar modal al hacer click fuera
+document.addEventListener('click', (e) => {
+    const modal = document.getElementById('settings-modal');
+    if (modal && e.target === modal) {
+        closeSettingsModal();
+    }
+});
+
+// ============================================
+// Manejo de Archivos
+// ============================================
+function handleFileSelect(event) {
+    const files = Array.from(event.target.files);
+    
+    files.forEach(file => {
+        // Validar tamaño (máximo 10MB)
+        if (file.size > 10 * 1024 * 1024) {
+            alert(`El archivo ${file.name} es demasiado grande. Máximo 10MB.`);
+            return;
+        }
+        
+        attachedFiles.push(file);
+    });
+    
+    updateAttachmentsPreview();
+    updateSendButtonState();
+    
+    // Limpiar input para permitir seleccionar el mismo archivo otra vez
+    fileInput.value = '';
+}
+
+function updateAttachmentsPreview() {
+    if (attachedFiles.length === 0) {
+        attachmentsPreview.style.display = 'none';
+        attachmentsPreview.innerHTML = '';
+        return;
+    }
+    
+    attachmentsPreview.style.display = 'flex';
+    attachmentsPreview.innerHTML = '';
+    
+    attachedFiles.forEach((file, index) => {
+        const isImage = file.type.startsWith('image/');
+        const itemDiv = document.createElement('div');
+        itemDiv.className = `attachment-item ${isImage ? 'image' : ''}`;
+        
+        if (isImage) {
+            // Previsualización de imagen
+            const reader = new FileReader();
+            reader.onload = (e) => {
+                itemDiv.innerHTML = `
+                    <img src="${e.target.result}" alt="${file.name}" class="attachment-image">
+                    <button class="attachment-remove" data-index="${index}">
+                        <i data-lucide="x" style="width: 12px; height: 12px;"></i>
+                    </button>
+                `;
+                if (typeof lucide !== 'undefined') {
+                    lucide.createIcons();
+                }
+            };
+            reader.readAsDataURL(file);
+        } else {
+            // Ícono para documentos
+            const icon = getFileIcon(file.name);
+            itemDiv.innerHTML = `
+                <div class="attachment-icon">
+                    <i data-lucide="${icon}" style="width: 16px; height: 16px;"></i>
+                </div>
+                <div class="attachment-info">
+                    <div class="attachment-name">${file.name}</div>
+                    <div class="attachment-size">${formatFileSize(file.size)}</div>
+                </div>
+                <button class="attachment-remove" data-index="${index}">
+                    <i data-lucide="x" style="width: 12px; height: 12px;"></i>
+                </button>
+            `;
+        }
+        
+        attachmentsPreview.appendChild(itemDiv);
+        
+        if (typeof lucide !== 'undefined') {
+            lucide.createIcons();
+        }
+    });
+    
+    // Agregar event listeners para eliminar archivos
+    document.querySelectorAll('.attachment-remove').forEach(btn => {
+        btn.addEventListener('click', (e) => {
+            const index = parseInt(btn.getAttribute('data-index'));
+            removeAttachment(index);
+        });
+    });
+}
+
+function removeAttachment(index) {
+    attachedFiles.splice(index, 1);
+    updateAttachmentsPreview();
+    updateSendButtonState();
+}
+
+function getFileIcon(filename) {
+    const ext = filename.split('.').pop().toLowerCase();
+    const iconMap = {
+        'pdf': 'file-text',
+        'doc': 'file-text',
+        'docx': 'file-text',
+        'txt': 'file-text',
+        'csv': 'table',
+        'xlsx': 'table',
+        'xls': 'table',
+        'pptx': 'presentation',
+        'ppt': 'presentation',
+        'zip': 'archive',
+        'rar': 'archive',
+    };
+    return iconMap[ext] || 'file';
+}
+
+function formatFileSize(bytes) {
+    if (bytes === 0) return '0 Bytes';
+    const k = 1024;
+    const sizes = ['Bytes', 'KB', 'MB'];
+    const i = Math.floor(Math.log(bytes) / Math.log(k));
+    return Math.round(bytes / Math.pow(k, i) * 100) / 100 + ' ' + sizes[i];
+}
+
+// ============================================
+// Estado del Servidor
+// ============================================
+async function checkServerConnection() {
+    try {
+        updateServerStatus('connecting', 'Verificando...');
+        
+        // Usar endpoint de health check en lugar de hacer una solicitud de chat
+        const healthUrl = `${window.location.hostname === 'localhost' || window.location.hostname === '127.0.0.1'
+            ? (typeof CHATBOT_CONFIG !== 'undefined' && CHATBOT_CONFIG.BACKEND_URL
+                ? CHATBOT_CONFIG.BACKEND_URL
+                : 'http://34.12.166.76:5001')
+            : 'https://www.capibara6.com'}/api/health`;
+        const response = await fetch(healthUrl, {
+            method: 'GET',
+            headers: {
+                'Content-Type': 'application/json',
+            }
+        });
+        
+        if (response.ok) {
+            updateServerStatus('connected', 'Conectado');
+            console.log('✅ Servidor conectado');
+        } else {
+            updateServerStatus('error', 'Error');
+            console.error('❌ Error de conexión:', response.status);
+        }
+    } catch (error) {
+        updateServerStatus('error', 'Sin conexión');
+        console.error('❌ No se pudo conectar al servidor:', error);
+    }
+}
+
+function updateServerStatus(status, text) {
+    if (!statusLed || !statusText) return;
+    
+    // Limpiar clases previas
+    statusLed.classList.remove('connected', 'error', 'connecting');
+    statusText.classList.remove('connected', 'error', 'connecting');
+    
+    // Agregar nueva clase
+    statusLed.classList.add(status);
+    statusText.classList.add(status);
+    statusText.textContent = text;
+}
+
+function showConsensusInfo() {
+    const info = `
+╔═══════════════════════════════════╗
+║   INFORMACIÓN DE CONSENSO         ║
+╚═══════════════════════════════════╝
+
+🌐 Modelos Activos: 1
+📍 Servidor: 34.175.89.158:8080
+🤖 Modelo: Capibara6 (base: Gemma3-12B)
+
+⚙️ CONFIGURACIÓN ACTUAL:
+├─ Temperature: 0.6
+├─ Max Tokens: 100
+├─ Repeat Penalty: 1.3
+├─ Top-p: 0.85
+└─ Streaming: Activado
+
+💡 SISTEMA DE CONSENSO:
+🟡 MODO BETA - Capibara6 Consensus
+El sistema actualmente usa un solo modelo.
+Para activar consenso entre múltiples modelos,
+se pueden configurar servidores adicionales
+en el futuro.
+
+📊 CALIDAD DE RESPUESTAS:
+Si las respuestas mezclan idiomas o son
+incoherentes, considera:
+• Reducir temperature
+• Aumentar repeat_penalty
+• Ajustar el system prompt
+• Usar modo de consenso con múltiples modelos
+    `.trim();
+    
+    alert(info);
+    console.log('📊 Información de consenso:', {
+        models: 1,
+        server: MODEL_CONFIG.serverUrl,
+        params: MODEL_CONFIG.defaultParams
+    });
+}
+
+function updateConsensusCount(count) {
+    if (consensusCount) {
+        consensusCount.textContent = count;
+        
+        // Cambiar color según número de modelos
+        if (count > 1) {
+            consensusIndicator.style.borderColor = '#10a37f';
+        } else {
+            consensusIndicator.style.borderColor = '#3d3d3d';
+        }
+        
+        // Actualizar tooltip con información de beta
+        consensusIndicator.title = `🟡 MODO BETA - Capibara6 Consensus\nModelos activos: ${count}\nServidor: 34.175.89.158:8080\nModelo: Capibara6 (base: Gemma3-12B)`;
+    }
+}
+
+// ============================================
+// Utilidades
+// ============================================
+function generateId() {
+    return Date.now().toString(36) + Math.random().toString(36).substr(2);
+}
+
+function escapeHtml(text) {
+    const div = document.createElement('div');
+    div.textContent = text;
+    return div.innerHTML;
+}
+
+// ============================================
+// Inicialización cuando el DOM está listo
+// ============================================
+if (document.readyState === 'loading') {
+    document.addEventListener('DOMContentLoaded', function() {
+        // Verificar autenticación primero (DESHABILITADO por ahora)
+        // if (!checkAuthentication()) {
+        //     return; // Redirigir a login si no está autenticado
+        // }
+        
+        init();
+    });
+} else {
+    init();
+}
+
+// ============================================
+// Authentication Functions
+// ============================================
+function checkAuthentication() {
+    const token = localStorage.getItem('auth_token');
+    const userData = localStorage.getItem('user_data');
+    
+    if (!token || !userData) {
+        // No está autenticado, redirigir a login
+        window.location.href = 'login.html';
+        return false;
+    }
+    
+    // Verificar si el token es válido (opcional, para desarrollo)
+    try {
+        const user = JSON.parse(userData);
+        updateUserInterface(user);
+        return true;
+    } catch (error) {
+        console.error('Error parsing user data:', error);
+        localStorage.removeItem('auth_token');
+        localStorage.removeItem('user_data');
+        window.location.href = 'login.html';
+        return false;
+    }
+}
+
+function updateUserInterface(user) {
+    // Actualizar la interfaz con información del usuario
+    const userInfo = document.getElementById('user-info');
+    if (userInfo) {
+        userInfo.innerHTML = `
+            <img src="${getUserAvatar(user)}" alt="${user.name}" class="user-avatar">
+            <div class="user-details">
+                <span class="user-name">${user.name}</span>
+                <span class="user-provider">${user.provider}</span>
+            </div>
+        `;
+    }
+    
+    // Agregar botón de logout
+    const sidebar = document.querySelector('.sidebar');
+    if (sidebar && !document.getElementById('logout-btn')) {
+        const logoutBtn = document.createElement('button');
+        logoutBtn.id = 'logout-btn';
+        logoutBtn.className = 'logout-btn';
+        logoutBtn.innerHTML = `
+            <i data-lucide="log-out"></i>
+            <span>Cerrar Sesión</span>
+        `;
+        logoutBtn.onclick = logout;
+        sidebar.appendChild(logoutBtn);
+        lucide.createIcons();
+    }
+}
+
+function getUserAvatar(user) {
+    if (user.provider === 'github') {
+        return `https://github.com/${user.name}.png?size=32`;
+    } else if (user.provider === 'google') {
+        return `https://ui-avatars.com/api/?name=${encodeURIComponent(user.name)}&background=10a37f&color=fff&size=32`;
+    } else {
+        return `https://ui-avatars.com/api/?name=${encodeURIComponent(user.name)}&background=10a37f&color=fff&size=32`;
+    }
+}
+
+function logout() {
+    if (confirm('¿Estás seguro de que quieres cerrar sesión?')) {
+        localStorage.removeItem('auth_token');
+        localStorage.removeItem('user_data');
+        window.location.href = 'login.html';
+    }
+}
+
+// Exportar funciones para uso global
+window.closeSettingsModal = closeSettingsModal;
+window.logout = logout;
+
+// ============================================
+// Importar función de cambio de idioma si existe
+// ============================================
+if (typeof window.capibaraLanguage !== 'undefined') {
+    window.changeLanguage = window.capibaraLanguage.switch;
+}
+
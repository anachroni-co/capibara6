--- conflicted
+++ resolved
@@ -1,365 +1,196 @@
-<<<<<<< HEAD
-/**
- * Smart MCP Integration v2.0
- * Basado en principios reales de MCP y RAG selectivo
- * Solo agrega contexto cuando es REALMENTE necesario
- */
-
-const SMART_MCP_CONFIG = {
-    // Usar el servidor integrado en la VM - HTTPS en producción
-    serverUrl: 'http://localhost:5003/api/mcp/augment',  // Endpoint correcto MCP
-    healthUrl: 'http://localhost:5003/api/mcp/health',   // Health check MCP
-    enabled: false,  // ⚠️ DESHABILITADO por defecto - activar solo si MCP server está corriendo
-    timeout: 2000, // 2 segundos máximo
-    fallbackOnError: true
-};
-
-/**
- * Analiza la consulta y solo agrega contexto si es necesario
- */
-async function smartMCPAnalyze(userQuery) {
-    // Si está deshabilitado, devolver la query original
-    if (!SMART_MCP_CONFIG.enabled) {
-        return {
-            needsContext: false,
-            prompt: userQuery,
-            lightweight: true
-        };
-    }
-
-    try {
-        const controller = new AbortController();
-        const timeoutId = setTimeout(() => controller.abort(), SMART_MCP_CONFIG.timeout);
-
-        const response = await fetch(SMART_MCP_CONFIG.serverUrl, {
-            method: 'POST',
-            headers: {
-                'Content-Type': 'application/json'
-            },
-            body: JSON.stringify({ query: userQuery }),
-            signal: controller.signal
-        });
-
-        clearTimeout(timeoutId);
-
-        if (!response.ok) {
-            throw new Error(`MCP server error: ${response.status}`);
-        }
-
-        const data = await response.json();
-        
-        // Log para debugging (solo si hay contexto agregado)
-        if (data.needs_context) {
-            console.log('🎯 Smart MCP: Contexto agregado', {
-                contextsAdded: data.contexts_added,
-                original: userQuery,
-                augmented: data.augmented_prompt.substring(0, 100) + '...'
-            });
-        }
-
-        return {
-            needsContext: data.needs_context,
-            prompt: data.augmented_prompt,
-            contextsAdded: data.contexts_added,
-            lightweight: data.lightweight
-        };
-
-    } catch (error) {
-        if (error.name === 'AbortError') {
-            console.warn('⏱️ Smart MCP timeout, usando query original');
-        } else {
-            console.error('❌ Smart MCP error:', error.message);
-        }
-
-        // Fallback: devolver query original
-        if (SMART_MCP_CONFIG.fallbackOnError) {
-            return {
-                needsContext: false,
-                prompt: userQuery,
-                lightweight: true,
-                error: error.message
-            };
-        }
-
-        throw error;
-    }
-}
-
-/**
- * Verifica el estado del servidor MCP
- */
-async function checkSmartMCPHealth() {
-    try {
-        // En localhost: conectar directo a puerto 5003 (MCP Server)
-        // En producción: usar proxy de Vercel que conecta a la VM
-        const healthUrl = window.location.hostname === 'localhost' || window.location.hostname === '127.0.0.1'
-            ? SMART_MCP_CONFIG.healthUrl
-            : '/api/mcp-health';
-
-        console.log(`🔍 Verificando Smart MCP en: ${healthUrl}`);
-        
-        const response = await fetch(healthUrl, {
-            method: 'GET',
-            signal: AbortSignal.timeout(3000)  // 3 segundos de timeout
-        });
-
-        console.log(`📡 Respuesta MCP: status=${response.status}, ok=${response.ok}`);
-
-        if (response.ok) {
-            const data = await response.json();
-            console.log('📦 Datos MCP:', data);
-            
-            // Verificar que la respuesta tenga datos válidos
-            if (data && (data.status === 'healthy' || data.service || data.approach)) {
-                console.log('✅ Smart MCP ACTIVO:', data.service || data.approach || 'healthy');
-                return true;
-            }
-        }
-        
-        console.log('⚠️ Smart MCP respondió pero con formato inesperado');
-        return false;
-    } catch (error) {
-        console.log('ℹ️ Smart MCP no disponible (se usará modo directo)');
-        console.log('🔍 Error:', error.message);
-        return false;
-    }
-}
-
-/**
- * Toggle para habilitar/deshabilitar MCP desde la UI
- */
-function toggleSmartMCP(enabled) {
-    SMART_MCP_CONFIG.enabled = enabled;
-    console.log(`🔄 Smart MCP ${enabled ? 'activado' : 'desactivado'}`);
-    
-    // Actualizar indicador en UI si existe
-    const mcpIndicator = document.querySelector('.mcp-indicator');
-    if (mcpIndicator) {
-        mcpIndicator.classList.toggle('active', enabled);
-        mcpIndicator.title = enabled 
-            ? 'Smart MCP: Activo (contexto selectivo)' 
-            : 'Smart MCP: Desactivado';
-    }
-}
-
-// Exportar funciones globalmente
-window.smartMCPAnalyze = smartMCPAnalyze;
-window.checkSmartMCPHealth = checkSmartMCPHealth;
-window.toggleSmartMCP = toggleSmartMCP;
-
-// Verificar estado al cargar
-document.addEventListener('DOMContentLoaded', () => {
-    checkSmartMCPHealth().then(isActive => {
-        SMART_MCP_CONFIG.enabled = isActive;
-        
-        // Actualizar indicador visual
-        const mcpIndicator = document.querySelector('.mcp-indicator');
-        if (mcpIndicator) {
-            mcpIndicator.classList.toggle('active', isActive);
-            mcpIndicator.title = isActive 
-                ? 'Smart MCP v2.0: Activo (RAG selectivo)' 
-                : 'Smart MCP: No disponible';
-        }
-    });
-});
-
-console.log('🚀 Smart MCP Integration v2.0 cargado');
-console.log('📊 Enfoque: Selective RAG - Solo contexto cuando es necesario');
-=======
-/**
- * Smart MCP Integration v2.0
- * Basado en principios reales de MCP y RAG selectivo
- * Solo agrega contexto cuando es REALMENTE necesario
- */
-
-const SMART_MCP_CONFIG = {
-    // Usar el backend integrado de bounty2 que incluye MCP
-    // En desarrollo local: usar proxy CORS local (puerto 8001) que conecta a bounty2:5001
-    // En producción: usar Vercel que hace proxy al backend
-    serverUrl: window.location.hostname === 'localhost' || window.location.hostname === '127.0.0.1'
-        ? 'http://localhost:8001/api/mcp/tools/call'  // Proxy CORS local → bounty2:5001
-        : 'https://www.capibara6.com/api/mcp/tools/call',   // Servidor en producción
-    healthUrl: window.location.hostname === 'localhost' || window.location.hostname === '127.0.0.1'
-        ? 'http://localhost:8001/api/mcp/status'  // Health check a través del proxy
-        : 'https://www.capibara6.com/api/mcp/status',
-    enabled: true,  // ✅ HABILITADO - Smart MCP integrado en backend de bounty2
-    timeout: 5000, // 5 segundos máximo para desarrollo
-    fallbackOnError: true
-};
-
-/**
- * Analiza la consulta y solo agrega contexto si es necesario
- */
-async function smartMCPAnalyze(userQuery) {
-    // Si está deshabilitado, devolver la query original
-    if (!SMART_MCP_CONFIG.enabled) {
-        return {
-            needsContext: false,
-            prompt: userQuery,
-            lightweight: true
-        };
-    }
-
-    try {
-        const controller = new AbortController();
-        const timeoutId = setTimeout(() => controller.abort(), SMART_MCP_CONFIG.timeout);
-
-        // Usar la URL configurada (ya incluye el proxy en desarrollo local)
-        const serverUrl = SMART_MCP_CONFIG.serverUrl || 
-            (window.location.hostname === 'localhost' || window.location.hostname === '127.0.0.1'
-                ? 'http://localhost:8001/api/mcp/tools/call'
-                : 'https://www.capibara6.com/api/mcp/tools/call');
-
-        const response = await fetch(serverUrl, {
-            method: 'POST',
-            headers: {
-                'Content-Type': 'application/json'
-            },
-            body: JSON.stringify({ 
-                name: 'analyze_document',
-                arguments: {
-                    query: userQuery
-                }
-            }),
-            signal: controller.signal
-        });
-
-        clearTimeout(timeoutId);
-
-        if (!response.ok) {
-            throw new Error(`MCP server error: ${response.status}`);
-        }
-
-        const data = await response.json();
-        
-        // Log para debugging (solo si hay contexto agregado)
-        if (data.needs_context) {
-            console.log('🎯 Smart MCP: Contexto agregado', {
-                contextsAdded: data.contexts_added,
-                original: userQuery,
-                augmented: data.augmented_prompt.substring(0, 100) + '...'
-            });
-        }
-
-        return {
-            needsContext: data.needs_context,
-            prompt: data.augmented_prompt,
-            contextsAdded: data.contexts_added,
-            lightweight: data.lightweight
-        };
-
-    } catch (error) {
-        if (error.name === 'AbortError') {
-            console.warn('⏱️ Smart MCP timeout, usando query original');
-        } else {
-            console.error('❌ Smart MCP error:', error.message);
-        }
-
-        // Fallback: devolver query original
-        if (SMART_MCP_CONFIG.fallbackOnError) {
-            return {
-                needsContext: false,
-                prompt: userQuery,
-                lightweight: true,
-                error: error.message
-            };
-        }
-
-        throw error;
-    }
-}
-
-/**
- * Verifica el estado del servidor MCP
- */
-async function checkSmartMCPHealth() {
-    try {
-        // Usar la URL de health configurada (a través del proxy en desarrollo local)
-        const healthUrl = SMART_MCP_CONFIG.healthUrl || 
-            (window.location.hostname === 'localhost' || window.location.hostname === '127.0.0.1'
-                ? 'http://localhost:8001/api/mcp/status'
-                : 'https://www.capibara6.com/api/mcp/status');
-        
-        console.log(`🔍 Verificando Smart MCP en: ${healthUrl}`);
-        
-        const response = await fetch(healthUrl, {
-            method: 'GET',
-            headers: {
-                'Content-Type': 'application/json'
-            },
-            signal: AbortSignal.timeout(3000)  // 3 segundos de timeout
-        });
-
-        console.log(`📡 Respuesta MCP: status=${response.status}, ok=${response.ok}`);
-
-        if (response.ok) {
-            const data = await response.json();
-            console.log('📦 Datos MCP:', data);
-            
-            // Verificar que la respuesta tenga datos válidos
-            // El backend integrado puede devolver diferentes formatos
-            if (data && (
-                data.status === 'healthy' || 
-                data.status === 'running' ||
-                data.status === 'ok' ||
-                data.service || 
-                data.approach ||
-                data.connector ||
-                data.mcp_available === true
-            )) {
-                console.log('✅ Smart MCP ACTIVO:', data.service || data.approach || data.connector || data.status || 'healthy');
-                return true;
-            }
-        }
-        
-        console.log('⚠️ Smart MCP respondió pero con formato inesperado');
-        return false;
-    } catch (error) {
-        console.log('ℹ️ Smart MCP no disponible (se usará modo directo)');
-        console.log('🔍 Error:', error.message);
-        return false;
-    }
-}
-
-/**
- * Toggle para habilitar/deshabilitar MCP desde la UI
- */
-function toggleSmartMCP(enabled) {
-    SMART_MCP_CONFIG.enabled = enabled;
-    console.log(`🔄 Smart MCP ${enabled ? 'activado' : 'desactivado'}`);
-    
-    // Actualizar indicador en UI si existe
-    const mcpIndicator = document.querySelector('.mcp-indicator');
-    if (mcpIndicator) {
-        mcpIndicator.classList.toggle('active', enabled);
-        mcpIndicator.title = enabled 
-            ? 'Smart MCP: Activo (contexto selectivo)' 
-            : 'Smart MCP: Desactivado';
-    }
-}
-
-// Exportar funciones globalmente
-window.smartMCPAnalyze = smartMCPAnalyze;
-window.checkSmartMCPHealth = checkSmartMCPHealth;
-window.toggleSmartMCP = toggleSmartMCP;
-
-// Verificar estado al cargar
-document.addEventListener('DOMContentLoaded', () => {
-    checkSmartMCPHealth().then(isActive => {
-        SMART_MCP_CONFIG.enabled = isActive;
-        
-        // Actualizar indicador visual
-        const mcpIndicator = document.querySelector('.mcp-indicator');
-        if (mcpIndicator) {
-            mcpIndicator.classList.toggle('active', isActive);
-            mcpIndicator.title = isActive 
-                ? 'Smart MCP v2.0: Activo (RAG selectivo)' 
-                : 'Smart MCP: No disponible';
-        }
-    });
-});
-
-console.log('🚀 Smart MCP Integration v2.0 cargado');
-console.log('📊 Enfoque: Selective RAG - Solo contexto cuando es necesario');
-
->>>>>>> 89ae7a00
+/**
+ * Smart MCP Integration v2.0
+ * Basado en principios reales de MCP y RAG selectivo
+ * Solo agrega contexto cuando es REALMENTE necesario
+ */
+
+const SMART_MCP_CONFIG = {
+    // Usar el backend integrado de bounty2 que incluye MCP
+    // En desarrollo local: usar proxy CORS local (puerto 8001) que conecta a bounty2:5001
+    // En producción: usar Vercel que hace proxy al backend
+    serverUrl: window.location.hostname === 'localhost' || window.location.hostname === '127.0.0.1'
+        ? 'http://localhost:8001/api/mcp/tools/call'  // Proxy CORS local → bounty2:5001
+        : 'https://www.capibara6.com/api/mcp/tools/call',   // Servidor en producción
+    healthUrl: window.location.hostname === 'localhost' || window.location.hostname === '127.0.0.1'
+        ? 'http://localhost:8001/api/mcp/status'  // Health check a través del proxy
+        : 'https://www.capibara6.com/api/mcp/status',
+    enabled: true,  // ✅ HABILITADO - Smart MCP integrado en backend de bounty2
+    timeout: 5000, // 5 segundos máximo para desarrollo
+    fallbackOnError: true
+};
+
+/**
+ * Analiza la consulta y solo agrega contexto si es necesario
+ */
+async function smartMCPAnalyze(userQuery) {
+    // Si está deshabilitado, devolver la query original
+    if (!SMART_MCP_CONFIG.enabled) {
+        return {
+            needsContext: false,
+            prompt: userQuery,
+            lightweight: true
+        };
+    }
+
+    try {
+        const controller = new AbortController();
+        const timeoutId = setTimeout(() => controller.abort(), SMART_MCP_CONFIG.timeout);
+
+        // Usar la URL configurada (ya incluye el proxy en desarrollo local)
+        const serverUrl = SMART_MCP_CONFIG.serverUrl || 
+            (window.location.hostname === 'localhost' || window.location.hostname === '127.0.0.1'
+                ? 'http://localhost:8001/api/mcp/tools/call'
+                : 'https://www.capibara6.com/api/mcp/tools/call');
+
+        const response = await fetch(serverUrl, {
+            method: 'POST',
+            headers: {
+                'Content-Type': 'application/json'
+            },
+            body: JSON.stringify({ 
+                name: 'analyze_document',
+                arguments: {
+                    query: userQuery
+                }
+            }),
+            signal: controller.signal
+        });
+
+        clearTimeout(timeoutId);
+
+        if (!response.ok) {
+            throw new Error(`MCP server error: ${response.status}`);
+        }
+
+        const data = await response.json();
+        
+        // Log para debugging (solo si hay contexto agregado)
+        if (data.needs_context) {
+            console.log('🎯 Smart MCP: Contexto agregado', {
+                contextsAdded: data.contexts_added,
+                original: userQuery,
+                augmented: data.augmented_prompt.substring(0, 100) + '...'
+            });
+        }
+
+        return {
+            needsContext: data.needs_context,
+            prompt: data.augmented_prompt,
+            contextsAdded: data.contexts_added,
+            lightweight: data.lightweight
+        };
+
+    } catch (error) {
+        if (error.name === 'AbortError') {
+            console.warn('⏱️ Smart MCP timeout, usando query original');
+        } else {
+            console.error('❌ Smart MCP error:', error.message);
+        }
+
+        // Fallback: devolver query original
+        if (SMART_MCP_CONFIG.fallbackOnError) {
+            return {
+                needsContext: false,
+                prompt: userQuery,
+                lightweight: true,
+                error: error.message
+            };
+        }
+
+        throw error;
+    }
+}
+
+/**
+ * Verifica el estado del servidor MCP
+ */
+async function checkSmartMCPHealth() {
+    try {
+        // Usar la URL de health configurada (a través del proxy en desarrollo local)
+        const healthUrl = SMART_MCP_CONFIG.healthUrl || 
+            (window.location.hostname === 'localhost' || window.location.hostname === '127.0.0.1'
+                ? 'http://localhost:8001/api/mcp/status'
+                : 'https://www.capibara6.com/api/mcp/status');
+        
+        console.log(`🔍 Verificando Smart MCP en: ${healthUrl}`);
+        
+        const response = await fetch(healthUrl, {
+            method: 'GET',
+            headers: {
+                'Content-Type': 'application/json'
+            },
+            signal: AbortSignal.timeout(3000)  // 3 segundos de timeout
+        });
+
+        console.log(`📡 Respuesta MCP: status=${response.status}, ok=${response.ok}`);
+
+        if (response.ok) {
+            const data = await response.json();
+            console.log('📦 Datos MCP:', data);
+            
+            // Verificar que la respuesta tenga datos válidos
+            // El backend integrado puede devolver diferentes formatos
+            if (data && (
+                data.status === 'healthy' || 
+                data.status === 'running' ||
+                data.status === 'ok' ||
+                data.service || 
+                data.approach ||
+                data.connector ||
+                data.mcp_available === true
+            )) {
+                console.log('✅ Smart MCP ACTIVO:', data.service || data.approach || data.connector || data.status || 'healthy');
+                return true;
+            }
+        }
+        
+        console.log('⚠️ Smart MCP respondió pero con formato inesperado');
+        return false;
+    } catch (error) {
+        console.log('ℹ️ Smart MCP no disponible (se usará modo directo)');
+        console.log('🔍 Error:', error.message);
+        return false;
+    }
+}
+
+/**
+ * Toggle para habilitar/deshabilitar MCP desde la UI
+ */
+function toggleSmartMCP(enabled) {
+    SMART_MCP_CONFIG.enabled = enabled;
+    console.log(`🔄 Smart MCP ${enabled ? 'activado' : 'desactivado'}`);
+    
+    // Actualizar indicador en UI si existe
+    const mcpIndicator = document.querySelector('.mcp-indicator');
+    if (mcpIndicator) {
+        mcpIndicator.classList.toggle('active', enabled);
+        mcpIndicator.title = enabled 
+            ? 'Smart MCP: Activo (contexto selectivo)' 
+            : 'Smart MCP: Desactivado';
+    }
+}
+
+// Exportar funciones globalmente
+window.smartMCPAnalyze = smartMCPAnalyze;
+window.checkSmartMCPHealth = checkSmartMCPHealth;
+window.toggleSmartMCP = toggleSmartMCP;
+
+// Verificar estado al cargar
+document.addEventListener('DOMContentLoaded', () => {
+    checkSmartMCPHealth().then(isActive => {
+        SMART_MCP_CONFIG.enabled = isActive;
+        
+        // Actualizar indicador visual
+        const mcpIndicator = document.querySelector('.mcp-indicator');
+        if (mcpIndicator) {
+            mcpIndicator.classList.toggle('active', isActive);
+            mcpIndicator.title = isActive 
+                ? 'Smart MCP v2.0: Activo (RAG selectivo)' 
+                : 'Smart MCP: No disponible';
+        }
+    });
+});
+
+console.log('🚀 Smart MCP Integration v2.0 cargado');
+console.log('📊 Enfoque: Selective RAG - Solo contexto cuando es necesario');
+
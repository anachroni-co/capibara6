--- conflicted
+++ resolved
@@ -1,1038 +1,588 @@
-<<<<<<< HEAD
-#!/usr/bin/env python3
-"""
-Servidor Integrado Capibara6 - Actualizado con Kyutai TTS Real
-Combina:
-- Proxy CORS para GPT-OSS-20B
-- Smart MCP Server  
-- Kyutai TTS Server (ahora con funcionalidad completa)
-Puerto: 5001
-"""
-
-from flask import Flask, request, jsonify, Response, send_file
-from flask_cors import CORS
-import requests
-import json
-import os
-import sys
-import tempfile
-import base64
-import io
-from datetime import datetime
-import re
-from pathlib import Path
-import torch
-from gpt_oss_optimized_config import get_category_payload, get_context_aware_payload
-
-# Importar la implementación completa de Kyutai TTS
-from utils.kyutai_tts_impl import (
-    get_kyutai_tts, 
-    synthesize_text_to_speech, 
-    preload_kyutai_model,
-    clone_voice_reference
-)
-
-app = Flask(__name__)
-CORS(app, origins='*')  # Permitir conexiones desde cualquier origen
-
-# ============================================
-# CONFIGURACIÓN GPT-OSS-20B (Local en Ollama)
-# ============================================
-GPTOSS_API_URL = 'http://localhost:11434/api/generate'  # Ollama local
-GPTOSS_HEALTH_URL = 'http://localhost:11434/api/tags'  # Ollama tags endpoint
-OLLAMA_MODEL_NAME = 'gpt-oss:20b'  # Nombre del modelo en Ollama
-
-# ============================================
-# CONFIGURACIÓN MCP (Smart Context)
-# ============================================
-KNOWLEDGE_BASE = {
-    "identity": {
-        "name": "Capibara6",
-        "creator": "Anachroni s.coop",
-        "status": "Producción",
-        "type": "Modelo de lenguaje GPT-OSS-20B",
-        "hardware": "Google Cloud VM en europe-southwest1-b",
-        "website": "https://capibara6.com",
-        "email": "info@anachroni.co"
-    },
-    "current_info": {
-        "date": "15 de octubre de 2025",
-        "day": "martes"
-    }
-}
-
-CONTEXT_TRIGGERS = {
-    "identity": ["quién eres", "qué eres", "tu nombre", "quién te creó", "quién te hizo", "quién te programó"],
-    "capabilities": ["qué puedes", "para qué sirves", "tus habilidades", "funciones", "capacidades"],
-    "limits": ["tus limitaciones", "qué no puedes", "tus restricciones", "limitaciones"],
-    "current_date": ["fecha", "hora", "día", "mes", "año", "momento actual"]
-}
-
-# ============================================
-# CONFIGURACIÓN KYUTAI TTS ACTUALIZADA
-# ============================================
-KYUTAI_CONFIG = {
-    'model_repo': 'kyutai/katsu-vits-ljspeech',
-    'sample_rate': 24000,
-    'temperature': 0.6,
-    'top_p': 0.9,
-    'max_chars': 3000,
-    'default_voice': 'kyutai-default',
-    'supported_languages': ['en', 'es', 'fr', 'de', 'it', 'pt', 'ja', 'ko'],  # Ampliada lista de idiomas
-    'speed_range': [0.5, 2.0],  # Rango de velocidades de habla
-    'pitch_range': [0.5, 2.0]   # Rango de tonos
-}
-
-# Validar configuración
-def validate_kyutai_config():
-    """Valida la configuración de Kyutai TTS"""
-    assert 0.1 <= KYUTAI_CONFIG['temperature'] <= 1.0, "Temperatura debe estar entre 0.1 y 1.0"
-    assert 0.1 <= KYUTAI_CONFIG['top_p'] <= 1.0, "Top-p debe estar entre 0.1 y 1.0"
-    assert KYUTAI_CONFIG['max_chars'] > 10, "Max caracteres debe ser mayor a 10"
-    print("✅ Configuración de Kyutai TTS validada")
-
-validate_kyutai_config()
-
-# ============================================
-# FUNCIONES DE PROXY GPT-OSS-20B
-# ============================================
-
-def get_vm_status():
-    """Verifica si Ollama está activo y tiene el modelo disponible"""
-    try:
-        response = requests.get(GPTOSS_HEALTH_URL, timeout=5)
-        if response.status_code == 200:
-            # Verificar si el modelo está disponible
-            data = response.json()
-            models = [model['name'] for model in data.get('models', [])]
-            return OLLAMA_MODEL_NAME in models
-        return False
-    except:
-        return False
-
-def get_token_usage():
-    """Simula obtención de uso de tokens"""
-    return {
-        'used': 1250,
-        'total': 4096,
-        'percentage': 30.5
-    }
-
-# ============================================
-# PROXY PARA GPT-OSS-20B
-# ============================================
-
-@app.route('/health', methods=['GET'])
-def health():
-    """Health check endpoint"""
-    vm_status = get_vm_status()
-    
-    return jsonify({
-        'status': 'ok',
-        'server': 'Capibara6 Integrated Server',
-        'components': {
-            'gpt_oss_proxy': '✅ Activo' if vm_status else '❌ Inactivo',
-            'smart_mcp': '✅ Activo', 
-            'kyutai_tts': '✅ Activo'
-        },
-        'vm_status': vm_status,
-        'kyutai_status': get_kyutai_tts().is_available(),
-        'timestamp': datetime.now().isoformat()
-    })
-
-@app.route('/api/chat', methods=['POST'])
-def chat_proxy():
-    """Proxy para chat con GPT-OSS-20B"""
-    try:
-        vm_status = get_vm_status()
-        if not vm_status:
-            return jsonify({'error': 'Ollama o modelo gpt-oss:20b no disponible'}), 503
-        
-        data = request.json
-        if not data:
-            return jsonify({'error': 'No JSON data provided'}), 400
-            
-        prompt = data.get('prompt', '')
-        category = data.get('category', 'general')
-        
-        if not prompt:
-            return jsonify({'error': 'Prompt is required'}), 400
-        
-        # Construir payload según categoría
-        chat_payload = {'model': OLLAMA_MODEL_NAME, 'prompt': prompt, 'stream': False, 'options': {'temperature': 0.6, 'top_p': 0.85, 'repeat_penalty': 1.3, 'num_predict': 100}}
-        
-        response = requests.post(
-            GPTOSS_API_URL,
-            json=chat_payload,
-            timeout=60
-        )
-        
-        if response.status_code == 200:
-            result = response.json()
-            result = response.json(); ollama_result = {'content': result.get(.response., .), .token_usage.: get_token_usage(), .server.: .Capibara6 Integrated Server., .model_used.: result.get(.model., OLLAMA_MODEL_NAME), .total_duration.: result.get(.total_duration., 0), .load_duration.: result.get(.load_duration., 0), .sample_count.: result.get(.sample_count., 0), .sample_duration.: result.get(.sample_duration., 0), .prompt_eval_count.: result.get(.prompt_eval_count., 0), .prompt_eval_duration.: result.get(.prompt_eval_duration., 0), .eval_count.: result.get(.eval_count., 0), .eval_duration.: result.get(.eval_duration., 0)}
-            result['server'] = 'Capibara6 Integrated Server'
-            return jsonify(result)
-        else:
-            return jsonify({
-                'error': 'Error from GPT-OSS-20B',
-                'details': response.text
-            }), response.status_code
-            
-    except requests.exceptions.Timeout:
-        return jsonify({'error': 'Timeout connecting to Ollama'}), 504
-    except Exception as e:
-        return jsonify({'error': str(e)}), 500
-
-@app.route('/api/completion', methods=['POST'])
-def completion_proxy():
-    """Proxy para completion con GPT-OSS-20B"""
-    try:
-        vm_status = get_vm_status()
-        if not vm_status:
-            return jsonify({'error': 'Ollama o modelo gpt-oss:20b no disponible'}), 503
-        
-        data = request.json
-        if not data:
-            return jsonify({'error': 'No JSON data provided'}), 400
-        
-        response = requests.post(
-            GPTOSS_API_URL,
-            json=data,
-            timeout=60
-        )
-        
-        return Response(
-            response.content,
-            status=response.status_code,
-            content_type='application/json'
-        )
-        
-    except requests.exceptions.Timeout:
-        return jsonify({'error': 'Timeout connecting to Ollama'}), 504
-    except Exception as e:
-        return jsonify({'error': str(e)}), 500
-
-# ============================================
-# SMART MCP (Model Context Propagation)
-# ============================================
-
-@app.route('/api/mcp/context', methods=['POST'])
-def mcp_context():
-    """Smart MCP - Context Analysis"""
-    try:
-        data = request.get_json()
-        user_input = data.get('input', '').lower()
-        
-        context_analysis = {
-            'timestamp': datetime.now().isoformat(),
-            'input_length': len(user_input),
-            'detected_entities': [],
-            'context_triggers': [],
-            'smart_responses': {}
-        }
-        
-        # Detectar triggers
-        for trigger_type, keywords in CONTEXT_TRIGGERS.items():
-            for keyword in keywords:
-                if keyword in user_input:
-                    context_analysis['context_triggers'].append(trigger_type)
-                    break
-        
-        # Responder a triggers
-        for trigger in context_analysis['context_triggers']:
-            if trigger == 'identity':
-                context_analysis['smart_responses']['identity'] = KNOWLEDGE_BASE['identity']
-            elif trigger == 'current_date':
-                context_analysis['smart_responses']['current_date'] = KNOWLEDGE_BASE['current_info']
-        
-        return jsonify({
-            'status': 'analyzed',
-            'analysis': context_analysis,
-            'enhanced_context': bool(context_analysis['context_triggers'])
-        })
-        
-    except Exception as e:
-        return jsonify({'error': str(e)}), 500
-
-@app.route('/api/mcp/triggers', methods=['GET'])
-def mcp_triggers():
-    """Obtener lista de triggers MCP"""
-    return jsonify({
-        'triggers': list(CONTEXT_TRIGGERS.keys()),
-        'status': 'active'
-    })
-
-# ============================================
-# ENDPOINTS KYUTAI TTS COMPLETOS
-# ============================================
-
-@app.route('/api/tts/voices', methods=['GET'])
-def tts_voices():
-    """Obtener voces disponibles para Kyutai TTS"""
-    tts = get_kyutai_tts()
-    available_voices = tts.get_voices_list()
-    
-    return jsonify({
-        'voices': available_voices,
-        'config': KYUTAI_CONFIG,
-        'status': 'active',
-        'model_loaded': tts.is_available()
-    })
-
-@app.route('/api/tts/speak', methods=['POST'])
-def tts_speak():
-    """Generar audio TTS con Kyutai TTS"""
-    try:
-        data = request.get_json()
-        text = data.get('text', '')
-        voice = data.get('voice', KYUTAI_CONFIG['default_voice'])
-        language = data.get('language', 'es')
-        speed = data.get('speed', 1.0)
-        pitch = data.get('pitch', 1.0)
-        
-        if not text:
-            return jsonify({'error': 'Text is required'}), 400
-        
-        # Validar rango de parámetros
-        speed = max(min(speed, KYUTAI_CONFIG['speed_range'][1]), KYUTAI_CONFIG['speed_range'][0])
-        pitch = max(min(pitch, KYUTAI_CONFIG['pitch_range'][1]), KYUTAI_CONFIG['pitch_range'][0])
-        
-        print(f"📝 Request Kyutai TTS: {len(text)} chars, lang={language}, voice={voice}, speed={speed}")
-        
-        # Verificar si el idioma es soportado
-        if not any(lang.startswith(language) for lang in KYUTAI_CONFIG['supported_languages']):
-            # Si no es soportado exactamente, usar inglés como fallback
-            language = 'en'
-            print(f"💬 Idioma {data.get('language', 'es')} no soportado, usando fallback en inglés")
-        
-        # Sintetizar con Kyutai
-        audio_data = synthesize_text_to_speech(text, voice, language, speed)
-        
-        # Convertir a base64
-        audio_base64 = base64.b64encode(audio_data).decode('utf-8')
-        
-        result = {
-            'audioContent': audio_base64,
-            'provider': 'Kyutai Katsu VITS TTS',
-            'model': KYUTAI_CONFIG['model_repo'],
-            'language': language,
-            'voice_used': voice,
-            'characters': len(text),
-            'sample_rate': KYUTAI_CONFIG['sample_rate'],
-            'speed': speed,
-            'pitch': pitch,
-            'format': 'wav',
-            'device': 'cuda' if torch.cuda.is_available() else 'cpu',
-            'tokens_optimized': True,  # Indicar que usa formato optimizado
-            'quality_score': 9.5       # Calidad superior a Coqui
-        }
-        
-        print(f"✅ Kyutai TTS exitoso - {len(audio_base64)} chars de audio")
-        return jsonify(result)
-        
-    except Exception as e:
-        print(f"❌ Error Kyutai TTS: {str(e)}")
-        import traceback
-        traceback.print_exc()
-        
-        return jsonify({
-            'error': str(e),
-            'provider': 'Kyutai TTS (error)'
-        }), 500
-
-@app.route('/api/tts/clone', methods=['POST'])
-def tts_clone():
-    """Clonar voz usando Kyutai (funcionalidad avanzada)"""
-    try:
-        data = request.get_json()
-        audio_data_b64 = data.get('audio_data', '')  # En base64
-        voice_name = data.get('voice_name', 'cloned_voice')
-        
-        if not audio_data_b64:
-            return jsonify({'error': 'Audio data is required for cloning'}), 400
-        
-        # Decodificar audio de base64 a bytes
-        try:
-            audio_bytes = base64.b64decode(audio_data_b64)
-        except Exception as e:
-            return jsonify({'error': f'Invalid audio data: {str(e)}'}), 400
-        
-        # Clonar voz usando Kyutai
-        result = clone_voice_reference(audio_bytes, voice_name)
-        
-        return jsonify(result)
-        
-    except Exception as e:
-        print(f"❌ Error clonando voz: {str(e)}")
-        import traceback
-        traceback.print_exc()
-        
-        return jsonify({'error': str(e)}), 500
-
-@app.route('/api/tts/preload', methods=['POST'])
-def tts_preload():
-    """Precargar modelo Kyutai TTS"""
-    result = preload_kyutai_model()
-    return jsonify(result)
-
-@app.route('/api/tts/stats', methods=['GET'])
-def tts_stats():
-    """Obtener estadísticas de uso de Kyutai TTS"""
-    tts = get_kyutai_tts()
-    
-    stats = {
-        'status': 'active',
-        'model_loaded': tts.is_available(),
-        'model_repo': KYUTAI_CONFIG['model_repo'],
-        'device': 'cuda' if torch.cuda.is_available() else 'cpu',
-        'supported_languages': KYUTAI_CONFIG['supported_languages'],
-        'last_synthesized': datetime.now().isoformat(),
-        'quality_metrics': {
-            'fidelity_score': 9.5,
-            'naturalness_score': 9.3,
-            'stability_score': 9.7
-        },
-        'comparison_with_coqui': {
-            'quality_improvement': '30-40%',
-            'latency_reduction': '20%',
-            'resource_efficiency': '15%'
-        }
-    }
-    
-    return jsonify(stats)
-
-if __name__ == '__main__':
-    print('🚀 Iniciando Servidor Integrado Capibara6 con Kyutai TTS Completo...')
-    print(f'📡 VM GPT-OSS-20B: {GPTOSS_API_URL}')
-    print('🧠 Smart MCP: Activo')
-    print('🎵 Kyutai TTS: Completamente funcional con implementación real')
-    print('🌐 Puerto: 5001')
-    print('🔧 CORS habilitado para *')
-    print(' ')
-    print('=' * 70)
-    print('🎙️  KYUTAI TTS COMPLETA INTEGRATION STATUS:')
-    print(f'📦 Modelo: {KYUTAI_CONFIG["model_repo"]}')
-    print(f'🔊 Sample rate: {KYUTAI_CONFIG["sample_rate"]} Hz')
-    print(f'📝 Max caracteres: {KYUTAI_CONFIG["max_chars"]}')
-    print(f'🌍 Idiomas soportados: {len(KYUTAI_CONFIG["supported_languages"])}')
-    print(f'⚡ Rango de velocidades: {KYUTAI_CONFIG["speed_range"]}')
-    print(f'🎵 Rango de tonos: {KYUTAI_CONFIG["pitch_range"]}')
-    print('✅ Integración completa de Kyutai TTS Real')
-    print('🔄 Cargando modelos Kyutai...')
-    print('=' * 70)
-    print(' ')
-    
-    # Verificar conexión con la VM al inicio
-    try:
-        vm_ok = get_vm_status()
-        if vm_ok:
-            print('✅ VM GPT-OSS-20B: Disponible')
-        else:
-            print('⚠️  VM GPT-OSS-20B: No disponible')
-    except:
-        print('⚠️  VM GPT-OSS-20B: Error de verificación')
-    
-    # Precargar modelo Kyutai
-    print('\n📦 Precargando modelo Kyutai TTS...')
-    try:
-        preload_result = preload_kyutai_model()
-        if preload_result['status'] == 'success':
-            print(f"✅ {preload_result['message']}")
-        else:
-            print(f"⚠️ {preload_result['message']}")
-    except Exception as e:
-        print(f"⚠️ No se pudo pre-cargar Kyutai: {str(e)}")
-        print("💡 Se cargará en el primer request")
-    
-    print('\n🌐 Iniciando servidor Flask...')
-    app.run(host='0.0.0.0', port=5001, debug=False)
-=======
-# capibara6_integrated_server.py
-# Servidor integrado principal para el proyecto Capibara6
-
-from flask import Flask, request, jsonify, Response
-import requests
-import json
-import os
-from models_config import MODEL_CONFIGS, DEFAULT_MODEL, TIMEOUT
-from toon_utils.format_manager_ultra_optimized import FormatManagerUltraOptimized
-import logging
-
-import sys
-import os
-# Asegurar que el path incluya el directorio backend
-sys.path.insert(0, os.path.dirname(__file__))
-
-# Importar la integración de e2b
-try:
-    from capibara6_e2b_integration import init_e2b_integration
-    from utils import analyze_context, understand_query, determine_action, calculate_relevance
-    E2B_AVAILABLE = True
-    print("Integración e2b disponible")
-except ImportError as e:
-    E2B_AVAILABLE = False
-    print(f"Integración e2b no disponible: {e}")
-    # Definir funciones de respaldo en caso de error
-    def analyze_context(context):
-        if isinstance(context, str):
-            return {
-                'length': len(context),
-                'word_count': len(context.split()),
-                'has_personal_info': 'nombre' in context.lower() or 'usuario' in context.lower(),
-                'context_type': 'text'
-            }
-        return {'type': type(context).__name__}
-
-    def understand_query(query):
-        query_lower = query.lower() if isinstance(query, str) else ''
-        intent_analysis = {
-            'is_question': '?' in query or any(word in query_lower for word in ['qué', 'cuál', 'cómo', 'por qué', 'when', 'what', 'how', 'why']),
-            'is_command': any(word in query_lower for word in ['haz', 'crea', 'genera', 'hablemos', 'do', 'create', 'generate', 'let\'s']),
-            'complexity': 'high' if len(query) > 100 else 'medium' if len(query) > 50 else 'low'
-        }
-        return intent_analysis
-
-    def determine_action(context, query):
-        return {
-            'next_step': 'process_query',
-            'requires_context_extension': len(str(context)) < 100,
-            'model_preference': 'context_aware'
-        }
-
-    def calculate_relevance(context, query):
-        if not context or not query:
-            return 0.0
-        context_words = set(str(context).lower().split())
-        query_words = set(str(query).lower().split())
-        if not context_words or not query_words:
-            return 0.0
-        common_words = context_words.intersection(query_words)
-        relevance_score = len(common_words) / len(query_words) if query_words else 0.0
-        return min(relevance_score, 1.0)
-
-app = Flask(__name__)
-
-# Configurar logging
-logging.basicConfig(level=logging.INFO)
-logger = logging.getLogger(__name__)
-
-# Inicializar la integración de e2b si está disponible
-e2b_integration = None
-if E2B_AVAILABLE:
-    try:
-        e2b_integration = init_e2b_integration()
-        logger.info("Integración e2b inicializada correctamente")
-    except Exception as e:
-        logger.error(f"Error al inicializar la integración e2b: {e}")
-        E2B_AVAILABLE = False
-
-# Proxy para GPT-OSS-20B
-@app.route('/api/chat', methods=['POST'])
-def proxy_gpt_oss_20b():
-    try:
-        # Determinar formato de entrada
-        content_type = request.headers.get('Content-Type', 'application/json').lower()
-        preferred_output_format = request.headers.get('Accept', 'application/json').lower()
-        
-        if 'application/toon' in content_type or 'text/plain' in content_type:
-            input_data = FormatManagerUltraOptimized.decode(request.get_data(as_text=True), 'toon')
-        else:
-            input_data = request.get_json()
-        
-        model_config = MODEL_CONFIGS.get('gpt_oss_20b')
-        
-        if not model_config:
-            error_response = {'error': 'Modelo GPT-OSS-20B no configurado'}
-            
-            if 'toon' in preferred_output_format or 'text/plain' in preferred_output_format:
-                content, format_type = FormatManagerUltraOptimized.encode(error_response, 'toon')
-                return Response(content, mimetype='text/plain', status=404)
-            else:
-                return jsonify(error_response), 404
-        
-        # Reenviar la solicitud al servidor remoto
-        response = requests.post(
-            model_config['endpoint'],
-            json=input_data,
-            timeout=TIMEOUT/1000  # Convertir de ms a segundos
-        )
-        
-        # Determinar el formato de la respuesta del modelo
-        if response.headers.get('Content-Type', '').startswith('application/json'):
-            model_response = response.json()
-        else:
-            model_response = response.text  # Si no es JSON, manejar como texto
-        
-        # Determinar formato de salida para el cliente
-        if 'toon' in preferred_output_format or 'text/plain' in preferred_output_format:
-            content, format_type = FormatManagerUltraOptimized.encode(model_response, 'toon')
-            return Response(
-                content,
-                status=response.status_code,
-                mimetype='text/plain'
-            )
-        else:
-            # Devolver directamente la respuesta del modelo
-            return Response(
-                response.content,
-                status=response.status_code,
-                content_type='application/json'
-            )
-    except requests.exceptions.RequestException as e:
-        logger.error(f"Error al conectar con GPT-OSS-20B: {e}")
-        error_response = {'error': 'Error al conectar con el modelo GPT-OSS-20B'}
-        
-        preferred_output_format = request.headers.get('Accept', 'application/json').lower()
-        if 'toon' in preferred_output_format or 'text/plain' in preferred_output_format:
-            content, format_type = FormatManagerUltraOptimized.encode(error_response, 'toon')
-            return Response(content, mimetype='text/plain', status=500)
-        else:
-            return jsonify(error_response), 500
-    except Exception as e:
-        logger.error(f"Error inesperado: {e}")
-        error_response = {'error': 'Error interno del servidor'}
-        
-        preferred_output_format = request.headers.get('Accept', 'application/json').lower()
-        if 'toon' in preferred_output_format or 'text/plain' in preferred_output_format:
-            content, format_type = FormatManagerUltraOptimized.encode(error_response, 'toon')
-            return Response(content, mimetype='text/plain', status=500)
-        else:
-            return jsonify(error_response), 500
-
-# Smart MCP integrado
-@app.route('/api/mcp/status', methods=['GET', 'OPTIONS'])
-def mcp_status():
-    """Endpoint de health check para MCP"""
-    # Manejar preflight request (OPTIONS)
-    if request.method == 'OPTIONS':
-        response = jsonify({})
-        response.headers.add('Access-Control-Allow-Origin', '*')
-        response.headers.add('Access-Control-Allow-Methods', 'GET, POST, OPTIONS')
-        response.headers.add('Access-Control-Allow-Headers', 'Content-Type, Authorization')
-        response.headers.add('Access-Control-Max-Age', '3600')
-        return response
-    
-    return jsonify({
-        'status': 'running',
-        'connector': 'capibara6-integrated-mcp',
-        'version': '1.0.0',
-        'mcp_available': True,
-        'service': 'Smart MCP integrado',
-        'timestamp': __import__('datetime').datetime.now().isoformat()
-    })
-
-@app.route('/api/mcp/analyze', methods=['POST'])
-def smart_mcp_analyze():
-    try:
-        # Determinar formato de entrada
-        content_type = request.headers.get('Content-Type', 'application/json').lower()
-        preferred_output_format = request.headers.get('Accept', 'application/json').lower()
-        
-        if 'application/toon' in content_type or 'text/plain' in content_type:
-            input_data = FormatManagerUltraOptimized.decode(request.get_data(as_text=True), 'toon')
-        else:
-            input_data = request.get_json()
-        
-        # Análisis inteligente del contexto (misma lógica que en smart_mcp_server)
-        context = input_data.get('context', '')
-        query = input_data.get('query', '')
-        
-        analysis_result = {
-            'status': 'completed',
-            'context_analysis': _analyze_context(context),
-            'query_understanding': _understand_query(query),
-            'recommended_action': _determine_action(context, query),
-            'context_relevance': _calculate_relevance(context, query),
-            'token_optimization_used': True,  # Indicar soporte de TOON
-            'source': 'integrated_server'
-        }
-        
-        # Determinar formato de salida
-        if 'toon' in preferred_output_format or 'text/plain' in preferred_output_format:
-            content, format_type = FormatManagerUltraOptimized.encode(analysis_result, 'toon')
-            return Response(content, mimetype='text/plain')
-        else:
-            return jsonify(analysis_result)
-            
-    except Exception as e:
-        logger.error(f"Error en MCP integrado: {e}")
-        error_response = {'error': 'Error en el análisis MCP integrado'}
-        
-        preferred_output_format = request.headers.get('Accept', 'application/json').lower()
-        if 'toon' in preferred_output_format or 'text/plain' in preferred_output_format:
-            content, format_type = FormatManagerUltraOptimized.encode(error_response, 'toon')
-            return Response(content, mimetype='text/plain', status=500)
-        else:
-            return jsonify(error_response), 500
-
-# Las funciones analíticas ahora están en utils.py para evitar importaciones circulares
-# Mantenemos estas funciones para mantener compatibilidad con código existente
-def _analyze_context(context):
-    return analyze_context(context)
-
-def _understand_query(query):
-    return understand_query(query)
-
-def _determine_action(context, query):
-    return determine_action(context, query)
-
-def _calculate_relevance(context, query):
-    return calculate_relevance(context, query)
-
-# TTS básico integrado
-@app.route('/api/tts/speak', methods=['POST'])
-def basic_tts():
-    try:
-        # Determinar formato de entrada
-        content_type = request.headers.get('Content-Type', 'application/json').lower()
-        preferred_output_format = request.headers.get('Accept', 'application/json').lower()
-        
-        if 'application/toon' in content_type or 'text/plain' in content_type:
-            input_data = FormatManagerUltraOptimized.decode(request.get_data(as_text=True), 'toon')
-        else:
-            input_data = request.get_json()
-        
-        text = input_data.get('text', '')
-        
-        # Simulación de respuesta TTS
-        result = {
-            'status': 'success',
-            'message': f'Texto procesado para TTS: {text[:50]}...',
-            'token_optimization_used': True
-        }
-        
-        # Determinar formato de salida
-        if 'toon' in preferred_output_format or 'text/plain' in preferred_output_format:
-            content, format_type = FormatManagerUltraOptimized.encode(result, 'toon')
-            return Response(content, mimetype='text/plain')
-        else:
-            return jsonify(result)
-            
-    except Exception as e:
-        logger.error(f"Error en TTS: {e}")
-        error_response = {'error': 'Error en el servicio TTS'}
-        
-        preferred_output_format = request.headers.get('Accept', 'application/json').lower()
-        if 'toon' in preferred_output_format or 'text/plain' in preferred_output_format:
-            content, format_type = FormatManagerUltraOptimized.encode(error_response, 'toon')
-            return Response(content, mimetype='text/plain', status=500)
-        else:
-            return jsonify(error_response), 500
-
-# Endpoint para tareas que requieren entornos aislados con e2b
-@app.route('/api/e2b/process', methods=['POST'])
-def e2b_process():
-    """Procesa tareas que requieren entornos aislados usando e2b"""
-    if not E2B_AVAILABLE:
-        error_response = {'error': 'Integración e2b no disponible'}
-        preferred_output_format = request.headers.get('Accept', 'application/json').lower()
-        if 'toon' in preferred_output_format or 'text/plain' in preferred_output_format:
-            content, format_type = FormatManagerUltraOptimized.encode(error_response, 'toon')
-            return Response(content, mimetype='text/plain', status=500)
-        else:
-            return jsonify(error_response), 500
-    
-    try:
-        # Determinar formato de entrada
-        content_type = request.headers.get('Content-Type', 'application/json').lower()
-        preferred_output_format = request.headers.get('Accept', 'application/json').lower()
-
-        if 'application/toon' in content_type or 'text/plain' in content_type:
-            input_data = FormatManagerUltraOptimized.decode(request.get_data(as_text=True), 'toon')
-        else:
-            input_data = request.get_json()
-
-        prompt = input_data.get('prompt', '')
-        context = input_data.get('context', '')
-        
-        if not prompt:
-            error_response = {'error': 'Prompt es requerido'}
-            if 'toon' in preferred_output_format or 'text/plain' in preferred_output_format:
-                content, format_type = FormatManagerUltraOptimized.encode(error_response, 'toon')
-                return Response(content, mimetype='text/plain', status=400)
-            else:
-                return jsonify(error_response), 400
-
-        # Usar la integración de e2b para procesar la tarea
-        import asyncio
-        from threading import Thread
-
-        def run_async():
-            loop = asyncio.new_event_loop()
-            asyncio.set_event_loop(loop)
-            try:
-                result = loop.run_until_complete(
-                    e2b_integration.handle_complex_task_with_e2b(prompt, context)
-                )
-                return result
-            finally:
-                loop.close()
-
-        # Ejecutar la operación asíncrona en un hilo separado
-        import concurrent.futures
-        with concurrent.futures.ThreadPoolExecutor() as executor:
-            future = executor.submit(run_async)
-            result = future.result()
-
-        # Determinar formato de salida
-        if 'toon' in preferred_output_format or 'text/plain' in preferred_output_format:
-            content, format_type = FormatManagerUltraOptimized.encode(result, 'toon')
-            return Response(content, mimetype='text/plain')
-        else:
-            return jsonify(result)
-
-    except Exception as e:
-        logger.error(f"Error en e2b_process: {e}")
-        error_response = {'error': f'Error en el procesamiento e2b: {str(e)}'}
-
-        preferred_output_format = request.headers.get('Accept', 'application/json').lower()
-        if 'toon' in preferred_output_format or 'text/plain' in preferred_output_format:
-            content, format_type = FormatManagerUltraOptimized.encode(error_response, 'toon')
-            return Response(content, mimetype='text/plain', status=500)
-        else:
-            return jsonify(error_response), 500
-
-# Endpoint para obtener archivos de visualización desde e2b
-@app.route('/api/e2b/visualization/<path:filepath>', methods=['GET'])
-def get_visualization_file(filepath):
-    """Obtiene un archivo de visualización generado en e2b"""
-    if not E2B_AVAILABLE:
-        return jsonify({'error': 'Integración e2b no disponible'}), 500
-    
-    try:
-        # Este endpoint sería para servir archivos directamente
-        # Por ahora, simulamos el comportamiento
-        # En una implementación completa, se recuperaría el archivo del sandbox
-        return jsonify({'error': 'Funcionalidad de recuperación de archivos en desarrollo'}), 503
-    except Exception as e:
-        logger.error(f"Error obteniendo archivo de visualización: {e}")
-        return jsonify({'error': f'Error obteniendo archivo: {str(e)}'}), 500
-
-# Endpoint para estimar recursos necesarios para una tarea
-@app.route('/api/e2b/estimate', methods=['POST'])
-def e2b_estimate():
-    """Estima los recursos necesarios para una tarea usando e2b"""
-    if not E2B_AVAILABLE:
-        error_response = {'error': 'Integración e2b no disponible'}
-        preferred_output_format = request.headers.get('Accept', 'application/json').lower()
-        if 'toon' in preferred_output_format or 'text/plain' in preferred_output_format:
-            content, format_type = FormatManagerUltraOptimized.encode(error_response, 'toon')
-            return Response(content, mimetype='text/plain', status=500)
-        else:
-            return jsonify(error_response), 500
-    
-    try:
-        # Determinar formato de entrada
-        content_type = request.headers.get('Content-Type', 'application/json').lower()
-        preferred_output_format = request.headers.get('Accept', 'application/json').lower()
-
-        if 'application/toon' in content_type or 'text/plain' in content_type:
-            input_data = FormatManagerUltraOptimized.decode(request.get_data(as_text=True), 'toon')
-        else:
-            input_data = request.get_json()
-
-        prompt = input_data.get('prompt', '')
-        
-        if not prompt:
-            error_response = {'error': 'Prompt es requerido'}
-            if 'toon' in preferred_output_format or 'text/plain' in preferred_output_format:
-                content, format_type = FormatManagerUltraOptimized.encode(error_response, 'toon')
-                return Response(content, mimetype='text/plain', status=400)
-            else:
-                return jsonify(error_response), 400
-
-        # Usar la integración de e2b para estimar recursos
-        resources = e2b_integration.estimate_task_resources(prompt)
-
-        # Determinar formato de salida
-        if 'toon' in preferred_output_format or 'text/plain' in preferred_output_format:
-            content, format_type = FormatManagerUltraOptimized.encode(resources, 'toon')
-            return Response(content, mimetype='text/plain')
-        else:
-            return jsonify(resources)
-
-    except Exception as e:
-        logger.error(f"Error en e2b_estimate: {e}")
-        error_response = {'error': f'Error en la estimación de recursos e2b: {str(e)}'}
-
-        preferred_output_format = request.headers.get('Accept', 'application/json').lower()
-        if 'toon' in preferred_output_format or 'text/plain' in preferred_output_format:
-            content, format_type = FormatManagerUltraOptimized.encode(error_response, 'toon')
-            return Response(content, mimetype='text/plain', status=500)
-        else:
-            return jsonify(error_response), 500
-
-# Endpoint para generar texto con clasificación CTM (funcionalidad de Ollama local)
-@app.route('/api/ai/generate', methods=['POST'])
-def ai_generate_ctm():
-    """Genera texto usando CTM para clasificar la tarea y Ollama local para la generación"""
-    try:
-        # Determinar formato de entrada
-        content_type = request.headers.get('Content-Type', 'application/json').lower()
-        preferred_output_format = request.headers.get('Accept', 'application/json').lower()
-        
-        if 'application/toon' in content_type or 'text/plain' in content_type:
-            input_data = FormatManagerUltraOptimized.decode(request.get_data(as_text=True), 'toon')
-        else:
-            input_data = request.get_json()
-
-        prompt = input_data.get('prompt', '')
-        modelPreference = input_data.get('modelPreference', 'auto')
-        
-        # Importar dinámicamente el sistema CTM desde la implementación de Node.js
-        # Para hacerlo funcional, necesitamos implementar la lógica CTM en Python también
-        model_recommendation = classify_task_ctm(prompt) if modelPreference == 'auto' else modelPreference
-        
-        # Generar respuesta usando Ollama local
-        response = generate_with_ollama(prompt, model_recommendation)
-        
-        if response and response.get('success'):
-            result = {
-                'success': True,
-                'response': response.get('response', ''),
-                'model_used': response.get('model', model_recommendation),
-                'processing_time': response.get('total_duration', 0),
-                'token_count': response.get('token_count', 0)
-            }
-        else:
-            result = {
-                'success': False,
-                'error': response.get('error', 'Error al generar la respuesta'),
-                'model_used': model_recommendation
-            }
-
-        # Determinar formato de salida
-        if 'toon' in preferred_output_format or 'text/plain' in preferred_output_format:
-            content, format_type = FormatManagerUltraOptimized.encode(result, 'toon')
-            return Response(content, mimetype='text/plain')
-        else:
-            return jsonify(result)
-
-    except Exception as e:
-        logger.error(f"Error en ai_generate_ctm: {e}")
-        error_response = {'error': f'Error al generar respuesta: {str(e)}', 'success': False}
-
-        preferred_output_format = request.headers.get('Accept', 'application/json').lower()
-        if 'toon' in preferred_output_format or 'text/plain' in preferred_output_format:
-            content, format_type = FormatManagerUltraOptimized.encode(error_response, 'toon')
-            return Response(content, mimetype='text/plain', status=500)
-        else:
-            return jsonify(error_response), 500
-
-def classify_task_ctm(prompt):
-    """Implementación de clasificación CTM en Python (equivalente al sistema de Node.js)"""
-    import re
-    
-    prompt_lower = prompt.lower()
-    
-    # Clasificación basada en características cognitivas (similar al sistema CTM de Node.js)
-    complexity_indicators = {
-        'complex': ['análisis', 'razonamiento', 'comparación', 'evaluar', 'estrategia', 'planificación', 
-                   'investigación', 'profundo', 'detalle', 'complejo', 'técnico', 'evaluación', 
-                   'interpretación', 'síntesis', 'problema', 'dilema', 'paradigma', 'metodología', 
-                   'hipótesis', 'teoría', 'implicaciones', 'consecuencias', 'factores', 'dimensiones'],
-        'balanced': ['explicar', 'qué es', 'cómo funciona', 'describir', 'resumen', 'breve', 
-                    'ejemplo', 'definir', 'funciona', 'significado', 'característica', 'proceso'],
-        'simple': ['qué', 'quién', 'cuál', 'cuándo', 'dónde', 'chiste', 'broma', 'saludo', 
-                  'ayuda', 'cuánto', 'dime', 'haz', 'crea']
-    }
-
-    # Contar indicadores de cada tipo
-    complex_score = sum(2 for indicator in complexity_indicators['complex'] if indicator in prompt_lower)
-    balanced_score = sum(1 for indicator in complexity_indicators['balanced'] if indicator in prompt_lower)
-    simple_score = sum(1 for indicator in complexity_indicators['simple'] if indicator in prompt_lower)
-    
-    # Considerar la longitud del prompt
-    if len(prompt) > 100:
-        balanced_score += 1
-    if len(prompt) > 200:
-        complex_score += 1
-    
-    # Considerar la complejidad sintáctica (número de frases)
-    sentence_count = len(re.split(r'[.!?]+', prompt)) - 1  # Restar 1 porque hay un elemento extra al final
-    if sentence_count > 3:
-        complex_score += 1
-    
-    # Determinar el modelo más apropiado
-    max_score = max(complex_score, balanced_score, simple_score)
-    if max_score == complex_score:
-        return 'complex'
-    elif max_score == balanced_score:
-        return 'balanced'
-    else:
-        return 'fast_response'
-
-def generate_with_ollama(prompt, model_tier):
-    """Genera texto usando Ollama local"""
-    import requests
-    import time
-    
-    # Mapear el tier al modelo real
-    model_mapping = {
-        'fast_response': 'phi3:mini',
-        'balanced': 'mistral', 
-        'complex': 'gpt-oss:20b'
-    }
-    
-    model_name = model_mapping.get(model_tier, 'phi3:mini')
-    
-    # Configurar el endpoint de Ollama
-    ollama_endpoint = "http://localhost:11434/api/generate"
-    
-    payload = {
-        "model": model_name,
-        "prompt": prompt,
-        "stream": False,
-        "options": {
-            "temperature": 0.7,
-            "num_predict": 2048,
-            "top_p": 0.9,
-            "top_k": 40
-        }
-    }
-    
-    try:
-        start_time = time.time()
-        response = requests.post(ollama_endpoint, json=payload, timeout=240)  # Ajustar timeout
-        end_time = time.time()
-        
-        if response.status_code == 200:
-            data = response.json()
-            return {
-                'success': True,
-                'response': data.get('response', ''),
-                'model': model_name,
-                'total_duration': int((end_time - start_time) * 1000),  # Convertir a ms
-                'token_count': data.get('eval_count', 0)
-            }
-        else:
-            return {
-                'success': False,
-                'error': f'Error de Ollama: {response.status_code}'
-            }
-    except requests.exceptions.Timeout:
-        return {
-            'success': False,
-            'error': 'Timeout al comunicarse con Ollama'
-        }
-    except Exception as e:
-        return {
-            'success': False,
-            'error': f'Error al comunicarse con Ollama: {str(e)}'
-        }
-
-# Health check funcional
-@app.route('/health', methods=['GET'])
-def health_check():
-    return jsonify({
-        'status': 'healthy',
-        'service': 'capibara6_integrated_server',
-        'models': list(MODEL_CONFIGS.keys()),
-        'e2b_available': E2B_AVAILABLE,
-        'toon_support': True
-    })
-
-if __name__ == '__main__':
-    port = int(os.environ.get('PORT', 5001))
-    app.run(host='0.0.0.0', port=port, debug=False)
->>>>>>> 89ae7a00
+# capibara6_integrated_server.py
+# Servidor integrado principal para el proyecto Capibara6
+
+from flask import Flask, request, jsonify, Response
+import requests
+import json
+import os
+from models_config import MODEL_CONFIGS, DEFAULT_MODEL, TIMEOUT
+from toon_utils.format_manager_ultra_optimized import FormatManagerUltraOptimized
+import logging
+
+import sys
+import os
+# Asegurar que el path incluya el directorio backend
+sys.path.insert(0, os.path.dirname(__file__))
+
+# Importar la integración de e2b
+try:
+    from capibara6_e2b_integration import init_e2b_integration
+    from utils import analyze_context, understand_query, determine_action, calculate_relevance
+    E2B_AVAILABLE = True
+    print("Integración e2b disponible")
+except ImportError as e:
+    E2B_AVAILABLE = False
+    print(f"Integración e2b no disponible: {e}")
+    # Definir funciones de respaldo en caso de error
+    def analyze_context(context):
+        if isinstance(context, str):
+            return {
+                'length': len(context),
+                'word_count': len(context.split()),
+                'has_personal_info': 'nombre' in context.lower() or 'usuario' in context.lower(),
+                'context_type': 'text'
+            }
+        return {'type': type(context).__name__}
+
+    def understand_query(query):
+        query_lower = query.lower() if isinstance(query, str) else ''
+        intent_analysis = {
+            'is_question': '?' in query or any(word in query_lower for word in ['qué', 'cuál', 'cómo', 'por qué', 'when', 'what', 'how', 'why']),
+            'is_command': any(word in query_lower for word in ['haz', 'crea', 'genera', 'hablemos', 'do', 'create', 'generate', 'let\'s']),
+            'complexity': 'high' if len(query) > 100 else 'medium' if len(query) > 50 else 'low'
+        }
+        return intent_analysis
+
+    def determine_action(context, query):
+        return {
+            'next_step': 'process_query',
+            'requires_context_extension': len(str(context)) < 100,
+            'model_preference': 'context_aware'
+        }
+
+    def calculate_relevance(context, query):
+        if not context or not query:
+            return 0.0
+        context_words = set(str(context).lower().split())
+        query_words = set(str(query).lower().split())
+        if not context_words or not query_words:
+            return 0.0
+        common_words = context_words.intersection(query_words)
+        relevance_score = len(common_words) / len(query_words) if query_words else 0.0
+        return min(relevance_score, 1.0)
+
+app = Flask(__name__)
+
+# Configurar logging
+logging.basicConfig(level=logging.INFO)
+logger = logging.getLogger(__name__)
+
+# Inicializar la integración de e2b si está disponible
+e2b_integration = None
+if E2B_AVAILABLE:
+    try:
+        e2b_integration = init_e2b_integration()
+        logger.info("Integración e2b inicializada correctamente")
+    except Exception as e:
+        logger.error(f"Error al inicializar la integración e2b: {e}")
+        E2B_AVAILABLE = False
+
+# Proxy para GPT-OSS-20B
+@app.route('/api/chat', methods=['POST'])
+def proxy_gpt_oss_20b():
+    try:
+        # Determinar formato de entrada
+        content_type = request.headers.get('Content-Type', 'application/json').lower()
+        preferred_output_format = request.headers.get('Accept', 'application/json').lower()
+        
+        if 'application/toon' in content_type or 'text/plain' in content_type:
+            input_data = FormatManagerUltraOptimized.decode(request.get_data(as_text=True), 'toon')
+        else:
+            input_data = request.get_json()
+        
+        model_config = MODEL_CONFIGS.get('gpt_oss_20b')
+        
+        if not model_config:
+            error_response = {'error': 'Modelo GPT-OSS-20B no configurado'}
+            
+            if 'toon' in preferred_output_format or 'text/plain' in preferred_output_format:
+                content, format_type = FormatManagerUltraOptimized.encode(error_response, 'toon')
+                return Response(content, mimetype='text/plain', status=404)
+            else:
+                return jsonify(error_response), 404
+        
+        # Reenviar la solicitud al servidor remoto
+        response = requests.post(
+            model_config['endpoint'],
+            json=input_data,
+            timeout=TIMEOUT/1000  # Convertir de ms a segundos
+        )
+        
+        # Determinar el formato de la respuesta del modelo
+        if response.headers.get('Content-Type', '').startswith('application/json'):
+            model_response = response.json()
+        else:
+            model_response = response.text  # Si no es JSON, manejar como texto
+        
+        # Determinar formato de salida para el cliente
+        if 'toon' in preferred_output_format or 'text/plain' in preferred_output_format:
+            content, format_type = FormatManagerUltraOptimized.encode(model_response, 'toon')
+            return Response(
+                content,
+                status=response.status_code,
+                mimetype='text/plain'
+            )
+        else:
+            # Devolver directamente la respuesta del modelo
+            return Response(
+                response.content,
+                status=response.status_code,
+                content_type='application/json'
+            )
+    except requests.exceptions.RequestException as e:
+        logger.error(f"Error al conectar con GPT-OSS-20B: {e}")
+        error_response = {'error': 'Error al conectar con el modelo GPT-OSS-20B'}
+        
+        preferred_output_format = request.headers.get('Accept', 'application/json').lower()
+        if 'toon' in preferred_output_format or 'text/plain' in preferred_output_format:
+            content, format_type = FormatManagerUltraOptimized.encode(error_response, 'toon')
+            return Response(content, mimetype='text/plain', status=500)
+        else:
+            return jsonify(error_response), 500
+    except Exception as e:
+        logger.error(f"Error inesperado: {e}")
+        error_response = {'error': 'Error interno del servidor'}
+        
+        preferred_output_format = request.headers.get('Accept', 'application/json').lower()
+        if 'toon' in preferred_output_format or 'text/plain' in preferred_output_format:
+            content, format_type = FormatManagerUltraOptimized.encode(error_response, 'toon')
+            return Response(content, mimetype='text/plain', status=500)
+        else:
+            return jsonify(error_response), 500
+
+# Smart MCP integrado
+@app.route('/api/mcp/status', methods=['GET', 'OPTIONS'])
+def mcp_status():
+    """Endpoint de health check para MCP"""
+    # Manejar preflight request (OPTIONS)
+    if request.method == 'OPTIONS':
+        response = jsonify({})
+        response.headers.add('Access-Control-Allow-Origin', '*')
+        response.headers.add('Access-Control-Allow-Methods', 'GET, POST, OPTIONS')
+        response.headers.add('Access-Control-Allow-Headers', 'Content-Type, Authorization')
+        response.headers.add('Access-Control-Max-Age', '3600')
+        return response
+    
+    return jsonify({
+        'status': 'running',
+        'connector': 'capibara6-integrated-mcp',
+        'version': '1.0.0',
+        'mcp_available': True,
+        'service': 'Smart MCP integrado',
+        'timestamp': __import__('datetime').datetime.now().isoformat()
+    })
+
+@app.route('/api/mcp/analyze', methods=['POST'])
+def smart_mcp_analyze():
+    try:
+        # Determinar formato de entrada
+        content_type = request.headers.get('Content-Type', 'application/json').lower()
+        preferred_output_format = request.headers.get('Accept', 'application/json').lower()
+        
+        if 'application/toon' in content_type or 'text/plain' in content_type:
+            input_data = FormatManagerUltraOptimized.decode(request.get_data(as_text=True), 'toon')
+        else:
+            input_data = request.get_json()
+        
+        # Análisis inteligente del contexto (misma lógica que en smart_mcp_server)
+        context = input_data.get('context', '')
+        query = input_data.get('query', '')
+        
+        analysis_result = {
+            'status': 'completed',
+            'context_analysis': _analyze_context(context),
+            'query_understanding': _understand_query(query),
+            'recommended_action': _determine_action(context, query),
+            'context_relevance': _calculate_relevance(context, query),
+            'token_optimization_used': True,  # Indicar soporte de TOON
+            'source': 'integrated_server'
+        }
+        
+        # Determinar formato de salida
+        if 'toon' in preferred_output_format or 'text/plain' in preferred_output_format:
+            content, format_type = FormatManagerUltraOptimized.encode(analysis_result, 'toon')
+            return Response(content, mimetype='text/plain')
+        else:
+            return jsonify(analysis_result)
+            
+    except Exception as e:
+        logger.error(f"Error en MCP integrado: {e}")
+        error_response = {'error': 'Error en el análisis MCP integrado'}
+        
+        preferred_output_format = request.headers.get('Accept', 'application/json').lower()
+        if 'toon' in preferred_output_format or 'text/plain' in preferred_output_format:
+            content, format_type = FormatManagerUltraOptimized.encode(error_response, 'toon')
+            return Response(content, mimetype='text/plain', status=500)
+        else:
+            return jsonify(error_response), 500
+
+# Las funciones analíticas ahora están en utils.py para evitar importaciones circulares
+# Mantenemos estas funciones para mantener compatibilidad con código existente
+def _analyze_context(context):
+    return analyze_context(context)
+
+def _understand_query(query):
+    return understand_query(query)
+
+def _determine_action(context, query):
+    return determine_action(context, query)
+
+def _calculate_relevance(context, query):
+    return calculate_relevance(context, query)
+
+# TTS básico integrado
+@app.route('/api/tts/speak', methods=['POST'])
+def basic_tts():
+    try:
+        # Determinar formato de entrada
+        content_type = request.headers.get('Content-Type', 'application/json').lower()
+        preferred_output_format = request.headers.get('Accept', 'application/json').lower()
+        
+        if 'application/toon' in content_type or 'text/plain' in content_type:
+            input_data = FormatManagerUltraOptimized.decode(request.get_data(as_text=True), 'toon')
+        else:
+            input_data = request.get_json()
+        
+        text = input_data.get('text', '')
+        
+        # Simulación de respuesta TTS
+        result = {
+            'status': 'success',
+            'message': f'Texto procesado para TTS: {text[:50]}...',
+            'token_optimization_used': True
+        }
+        
+        # Determinar formato de salida
+        if 'toon' in preferred_output_format or 'text/plain' in preferred_output_format:
+            content, format_type = FormatManagerUltraOptimized.encode(result, 'toon')
+            return Response(content, mimetype='text/plain')
+        else:
+            return jsonify(result)
+            
+    except Exception as e:
+        logger.error(f"Error en TTS: {e}")
+        error_response = {'error': 'Error en el servicio TTS'}
+        
+        preferred_output_format = request.headers.get('Accept', 'application/json').lower()
+        if 'toon' in preferred_output_format or 'text/plain' in preferred_output_format:
+            content, format_type = FormatManagerUltraOptimized.encode(error_response, 'toon')
+            return Response(content, mimetype='text/plain', status=500)
+        else:
+            return jsonify(error_response), 500
+
+# Endpoint para tareas que requieren entornos aislados con e2b
+@app.route('/api/e2b/process', methods=['POST'])
+def e2b_process():
+    """Procesa tareas que requieren entornos aislados usando e2b"""
+    if not E2B_AVAILABLE:
+        error_response = {'error': 'Integración e2b no disponible'}
+        preferred_output_format = request.headers.get('Accept', 'application/json').lower()
+        if 'toon' in preferred_output_format or 'text/plain' in preferred_output_format:
+            content, format_type = FormatManagerUltraOptimized.encode(error_response, 'toon')
+            return Response(content, mimetype='text/plain', status=500)
+        else:
+            return jsonify(error_response), 500
+    
+    try:
+        # Determinar formato de entrada
+        content_type = request.headers.get('Content-Type', 'application/json').lower()
+        preferred_output_format = request.headers.get('Accept', 'application/json').lower()
+
+        if 'application/toon' in content_type or 'text/plain' in content_type:
+            input_data = FormatManagerUltraOptimized.decode(request.get_data(as_text=True), 'toon')
+        else:
+            input_data = request.get_json()
+
+        prompt = input_data.get('prompt', '')
+        context = input_data.get('context', '')
+        
+        if not prompt:
+            error_response = {'error': 'Prompt es requerido'}
+            if 'toon' in preferred_output_format or 'text/plain' in preferred_output_format:
+                content, format_type = FormatManagerUltraOptimized.encode(error_response, 'toon')
+                return Response(content, mimetype='text/plain', status=400)
+            else:
+                return jsonify(error_response), 400
+
+        # Usar la integración de e2b para procesar la tarea
+        import asyncio
+        from threading import Thread
+
+        def run_async():
+            loop = asyncio.new_event_loop()
+            asyncio.set_event_loop(loop)
+            try:
+                result = loop.run_until_complete(
+                    e2b_integration.handle_complex_task_with_e2b(prompt, context)
+                )
+                return result
+            finally:
+                loop.close()
+
+        # Ejecutar la operación asíncrona en un hilo separado
+        import concurrent.futures
+        with concurrent.futures.ThreadPoolExecutor() as executor:
+            future = executor.submit(run_async)
+            result = future.result()
+
+        # Determinar formato de salida
+        if 'toon' in preferred_output_format or 'text/plain' in preferred_output_format:
+            content, format_type = FormatManagerUltraOptimized.encode(result, 'toon')
+            return Response(content, mimetype='text/plain')
+        else:
+            return jsonify(result)
+
+    except Exception as e:
+        logger.error(f"Error en e2b_process: {e}")
+        error_response = {'error': f'Error en el procesamiento e2b: {str(e)}'}
+
+        preferred_output_format = request.headers.get('Accept', 'application/json').lower()
+        if 'toon' in preferred_output_format or 'text/plain' in preferred_output_format:
+            content, format_type = FormatManagerUltraOptimized.encode(error_response, 'toon')
+            return Response(content, mimetype='text/plain', status=500)
+        else:
+            return jsonify(error_response), 500
+
+# Endpoint para obtener archivos de visualización desde e2b
+@app.route('/api/e2b/visualization/<path:filepath>', methods=['GET'])
+def get_visualization_file(filepath):
+    """Obtiene un archivo de visualización generado en e2b"""
+    if not E2B_AVAILABLE:
+        return jsonify({'error': 'Integración e2b no disponible'}), 500
+    
+    try:
+        # Este endpoint sería para servir archivos directamente
+        # Por ahora, simulamos el comportamiento
+        # En una implementación completa, se recuperaría el archivo del sandbox
+        return jsonify({'error': 'Funcionalidad de recuperación de archivos en desarrollo'}), 503
+    except Exception as e:
+        logger.error(f"Error obteniendo archivo de visualización: {e}")
+        return jsonify({'error': f'Error obteniendo archivo: {str(e)}'}), 500
+
+# Endpoint para estimar recursos necesarios para una tarea
+@app.route('/api/e2b/estimate', methods=['POST'])
+def e2b_estimate():
+    """Estima los recursos necesarios para una tarea usando e2b"""
+    if not E2B_AVAILABLE:
+        error_response = {'error': 'Integración e2b no disponible'}
+        preferred_output_format = request.headers.get('Accept', 'application/json').lower()
+        if 'toon' in preferred_output_format or 'text/plain' in preferred_output_format:
+            content, format_type = FormatManagerUltraOptimized.encode(error_response, 'toon')
+            return Response(content, mimetype='text/plain', status=500)
+        else:
+            return jsonify(error_response), 500
+    
+    try:
+        # Determinar formato de entrada
+        content_type = request.headers.get('Content-Type', 'application/json').lower()
+        preferred_output_format = request.headers.get('Accept', 'application/json').lower()
+
+        if 'application/toon' in content_type or 'text/plain' in content_type:
+            input_data = FormatManagerUltraOptimized.decode(request.get_data(as_text=True), 'toon')
+        else:
+            input_data = request.get_json()
+
+        prompt = input_data.get('prompt', '')
+        
+        if not prompt:
+            error_response = {'error': 'Prompt es requerido'}
+            if 'toon' in preferred_output_format or 'text/plain' in preferred_output_format:
+                content, format_type = FormatManagerUltraOptimized.encode(error_response, 'toon')
+                return Response(content, mimetype='text/plain', status=400)
+            else:
+                return jsonify(error_response), 400
+
+        # Usar la integración de e2b para estimar recursos
+        resources = e2b_integration.estimate_task_resources(prompt)
+
+        # Determinar formato de salida
+        if 'toon' in preferred_output_format or 'text/plain' in preferred_output_format:
+            content, format_type = FormatManagerUltraOptimized.encode(resources, 'toon')
+            return Response(content, mimetype='text/plain')
+        else:
+            return jsonify(resources)
+
+    except Exception as e:
+        logger.error(f"Error en e2b_estimate: {e}")
+        error_response = {'error': f'Error en la estimación de recursos e2b: {str(e)}'}
+
+        preferred_output_format = request.headers.get('Accept', 'application/json').lower()
+        if 'toon' in preferred_output_format or 'text/plain' in preferred_output_format:
+            content, format_type = FormatManagerUltraOptimized.encode(error_response, 'toon')
+            return Response(content, mimetype='text/plain', status=500)
+        else:
+            return jsonify(error_response), 500
+
+# Endpoint para generar texto con clasificación CTM (funcionalidad de Ollama local)
+@app.route('/api/ai/generate', methods=['POST'])
+def ai_generate_ctm():
+    """Genera texto usando CTM para clasificar la tarea y Ollama local para la generación"""
+    try:
+        # Determinar formato de entrada
+        content_type = request.headers.get('Content-Type', 'application/json').lower()
+        preferred_output_format = request.headers.get('Accept', 'application/json').lower()
+        
+        if 'application/toon' in content_type or 'text/plain' in content_type:
+            input_data = FormatManagerUltraOptimized.decode(request.get_data(as_text=True), 'toon')
+        else:
+            input_data = request.get_json()
+
+        prompt = input_data.get('prompt', '')
+        modelPreference = input_data.get('modelPreference', 'auto')
+        
+        # Importar dinámicamente el sistema CTM desde la implementación de Node.js
+        # Para hacerlo funcional, necesitamos implementar la lógica CTM en Python también
+        model_recommendation = classify_task_ctm(prompt) if modelPreference == 'auto' else modelPreference
+        
+        # Generar respuesta usando Ollama local
+        response = generate_with_ollama(prompt, model_recommendation)
+        
+        if response and response.get('success'):
+            result = {
+                'success': True,
+                'response': response.get('response', ''),
+                'model_used': response.get('model', model_recommendation),
+                'processing_time': response.get('total_duration', 0),
+                'token_count': response.get('token_count', 0)
+            }
+        else:
+            result = {
+                'success': False,
+                'error': response.get('error', 'Error al generar la respuesta'),
+                'model_used': model_recommendation
+            }
+
+        # Determinar formato de salida
+        if 'toon' in preferred_output_format or 'text/plain' in preferred_output_format:
+            content, format_type = FormatManagerUltraOptimized.encode(result, 'toon')
+            return Response(content, mimetype='text/plain')
+        else:
+            return jsonify(result)
+
+    except Exception as e:
+        logger.error(f"Error en ai_generate_ctm: {e}")
+        error_response = {'error': f'Error al generar respuesta: {str(e)}', 'success': False}
+
+        preferred_output_format = request.headers.get('Accept', 'application/json').lower()
+        if 'toon' in preferred_output_format or 'text/plain' in preferred_output_format:
+            content, format_type = FormatManagerUltraOptimized.encode(error_response, 'toon')
+            return Response(content, mimetype='text/plain', status=500)
+        else:
+            return jsonify(error_response), 500
+
+def classify_task_ctm(prompt):
+    """Implementación de clasificación CTM en Python (equivalente al sistema de Node.js)"""
+    import re
+    
+    prompt_lower = prompt.lower()
+    
+    # Clasificación basada en características cognitivas (similar al sistema CTM de Node.js)
+    complexity_indicators = {
+        'complex': ['análisis', 'razonamiento', 'comparación', 'evaluar', 'estrategia', 'planificación', 
+                   'investigación', 'profundo', 'detalle', 'complejo', 'técnico', 'evaluación', 
+                   'interpretación', 'síntesis', 'problema', 'dilema', 'paradigma', 'metodología', 
+                   'hipótesis', 'teoría', 'implicaciones', 'consecuencias', 'factores', 'dimensiones'],
+        'balanced': ['explicar', 'qué es', 'cómo funciona', 'describir', 'resumen', 'breve', 
+                    'ejemplo', 'definir', 'funciona', 'significado', 'característica', 'proceso'],
+        'simple': ['qué', 'quién', 'cuál', 'cuándo', 'dónde', 'chiste', 'broma', 'saludo', 
+                  'ayuda', 'cuánto', 'dime', 'haz', 'crea']
+    }
+
+    # Contar indicadores de cada tipo
+    complex_score = sum(2 for indicator in complexity_indicators['complex'] if indicator in prompt_lower)
+    balanced_score = sum(1 for indicator in complexity_indicators['balanced'] if indicator in prompt_lower)
+    simple_score = sum(1 for indicator in complexity_indicators['simple'] if indicator in prompt_lower)
+    
+    # Considerar la longitud del prompt
+    if len(prompt) > 100:
+        balanced_score += 1
+    if len(prompt) > 200:
+        complex_score += 1
+    
+    # Considerar la complejidad sintáctica (número de frases)
+    sentence_count = len(re.split(r'[.!?]+', prompt)) - 1  # Restar 1 porque hay un elemento extra al final
+    if sentence_count > 3:
+        complex_score += 1
+    
+    # Determinar el modelo más apropiado
+    max_score = max(complex_score, balanced_score, simple_score)
+    if max_score == complex_score:
+        return 'complex'
+    elif max_score == balanced_score:
+        return 'balanced'
+    else:
+        return 'fast_response'
+
+def generate_with_ollama(prompt, model_tier):
+    """Genera texto usando Ollama local"""
+    import requests
+    import time
+    
+    # Mapear el tier al modelo real
+    model_mapping = {
+        'fast_response': 'phi3:mini',
+        'balanced': 'mistral', 
+        'complex': 'gpt-oss:20b'
+    }
+    
+    model_name = model_mapping.get(model_tier, 'phi3:mini')
+    
+    # Configurar el endpoint de Ollama
+    ollama_endpoint = "http://localhost:11434/api/generate"
+    
+    payload = {
+        "model": model_name,
+        "prompt": prompt,
+        "stream": False,
+        "options": {
+            "temperature": 0.7,
+            "num_predict": 2048,
+            "top_p": 0.9,
+            "top_k": 40
+        }
+    }
+    
+    try:
+        start_time = time.time()
+        response = requests.post(ollama_endpoint, json=payload, timeout=240)  # Ajustar timeout
+        end_time = time.time()
+        
+        if response.status_code == 200:
+            data = response.json()
+            return {
+                'success': True,
+                'response': data.get('response', ''),
+                'model': model_name,
+                'total_duration': int((end_time - start_time) * 1000),  # Convertir a ms
+                'token_count': data.get('eval_count', 0)
+            }
+        else:
+            return {
+                'success': False,
+                'error': f'Error de Ollama: {response.status_code}'
+            }
+    except requests.exceptions.Timeout:
+        return {
+            'success': False,
+            'error': 'Timeout al comunicarse con Ollama'
+        }
+    except Exception as e:
+        return {
+            'success': False,
+            'error': f'Error al comunicarse con Ollama: {str(e)}'
+        }
+
+# Health check funcional
+@app.route('/health', methods=['GET'])
+def health_check():
+    return jsonify({
+        'status': 'healthy',
+        'service': 'capibara6_integrated_server',
+        'models': list(MODEL_CONFIGS.keys()),
+        'e2b_available': E2B_AVAILABLE,
+        'toon_support': True
+    })
+
+if __name__ == '__main__':
+    port = int(os.environ.get('PORT', 5001))
+    app.run(host='0.0.0.0', port=port, debug=False)